/*
Copyright (c) 2015-2016 Advanced Micro Devices, Inc. All rights reserved.

Permission is hereby granted, free of charge, to any person obtaining a copy
of this software and associated documentation files (the "Software"), to deal
in the Software without restriction, including without limitation the rights
to use, copy, modify, merge, publish, distribute, sublicense, and/or sell
copies of the Software, and to permit persons to whom the Software is
furnished to do so, subject to the following conditions:

The above copyright notice and this permission notice shall be included in
all copies or substantial portions of the Software.

THE SOFTWARE IS PROVIDED "AS IS", WITHOUT WARRANTY OF ANY KIND, EXPRESS OR
IMPLIED, INCLUDING BUT NOT LIMITED TO THE WARRANTIES OF MERCHANTABILITY,
FITNESS FOR A PARTICULAR PURPOSE AND NONINFRINGEMENT.  IN NO EVENT SHALL THE
AUTHORS OR COPYRIGHT HOLDERS BE LIABLE FOR ANY CLAIM, DAMAGES OR OTHER
LIABILITY, WHETHER IN AN ACTION OF CONTRACT, TORT OR OTHERWISE, ARISING FROM,
OUT OF OR IN CONNECTION WITH THE SOFTWARE OR THE USE OR OTHER DEALINGS IN
THE SOFTWARE.
*/

#pragma once

#include <cuda_runtime_api.h>
#include <cuda.h>
#include <cuda_profiler_api.h>

#ifdef __cplusplus
extern "C" {
#endif

    //TODO -move to include/hip_runtime_api.h as a common implementation.
/**
* Memory copy types
*
*/
typedef enum hipMemcpyKind {
hipMemcpyHostToHost
,hipMemcpyHostToDevice
,hipMemcpyDeviceToHost
,hipMemcpyDeviceToDevice
,hipMemcpyDefault
} hipMemcpyKind ;

// hipErrorNoDevice.

/*typedef enum hipTextureFilterMode
{
    hipFilterModePoint = cudaFilterModePoint,  ///< Point filter mode.
//! @warning cudaFilterModeLinear is not supported.
} hipTextureFilterMode;*/
#define hipFilterModePoint cudaFilterModePoint

//! Flags that can be used with hipEventCreateWithFlags:
#define hipEventDefault             cudaEventDefault
#define hipEventBlockingSync        cudaEventBlockingSync
#define hipEventDisableTiming       cudaEventDisableTiming
#define hipEventInterprocess        cudaEventInterprocess

#define hipHostMallocDefault cudaHostAllocDefault
#define hipHostMallocPortable cudaHostAllocPortable
#define hipHostMallocMapped cudaHostAllocMapped
#define hipHostMallocWriteCombined cudaHostAllocWriteCombined

#define hipHostRegisterPortable cudaHostRegisterPortable
#define hipHostRegisterMapped cudaHostRegisterMapped

#define HIP_LAUNCH_PARAM_BUFFER_POINTER CU_LAUNCH_PARAM_BUFFER_POINTER
#define HIP_LAUNCH_PARAM_BUFFER_SIZE     CU_LAUNCH_PARAM_BUFFER_SIZE
#define HIP_LAUNCH_PARAM_END            CU_LAUNCH_PARAM_END
#define hipLimitMallocHeapSize          cudaLimitMallocHeapSize

typedef cudaEvent_t hipEvent_t;
typedef cudaStream_t hipStream_t;
typedef cudaIpcEventHandle_t hipIpcEventHandle_t;
typedef cudaIpcMemHandle_t hipIpcMemHandle_t;
typedef cudaLimit hipLimit_t;
typedef CUcontext hipCtx_t;
typedef CUsharedconfig hipSharedMemConfig;
typedef CUfunc_cache hipFuncCache;
typedef CUdevice hipDevice_t;
typedef CUmodule hipModule_t;
typedef CUfunction hipFunction_t;
typedef CUdeviceptr hipDeviceptr_t;

// Flags that can be used with hipStreamCreateWithFlags
#define hipStreamDefault            cudaStreamDefault
#define hipStreamNonBlocking        cudaStreamNonBlocking

//typedef cudaChannelFormatDesc hipChannelFormatDesc;
#define hipChannelFormatDesc cudaChannelFormatDesc

inline static hipError_t hipCUDAErrorTohipError(cudaError_t cuError) {
switch(cuError) {
    case cudaSuccess                             : return hipSuccess;
    case cudaErrorMemoryAllocation               : return hipErrorMemoryAllocation            ;
    case cudaErrorLaunchOutOfResources           : return hipErrorLaunchOutOfResources        ;
    case cudaErrorInvalidValue                   : return hipErrorInvalidValue                ;
    case cudaErrorInvalidResourceHandle          : return hipErrorInvalidResourceHandle       ;
    case cudaErrorInvalidDevice                  : return hipErrorInvalidDevice               ;
    case cudaErrorInvalidMemcpyDirection         : return hipErrorInvalidMemcpyDirection      ;
    case cudaErrorInvalidDevicePointer           : return hipErrorInvalidDevicePointer        ;
    case cudaErrorInitializationError            : return hipErrorInitializationError         ;
    case cudaErrorNoDevice                       : return hipErrorNoDevice                    ;
    case cudaErrorNotReady                       : return hipErrorNotReady                    ;
    case cudaErrorUnknown                        : return hipErrorUnknown                     ;
    case cudaErrorPeerAccessNotEnabled           : return hipErrorPeerAccessNotEnabled        ;
    case cudaErrorPeerAccessAlreadyEnabled       : return hipErrorPeerAccessAlreadyEnabled    ;
    case cudaErrorHostMemoryAlreadyRegistered    : return hipErrorHostMemoryAlreadyRegistered ;
    case cudaErrorHostMemoryNotRegistered        : return hipErrorHostMemoryNotRegistered     ;
    case cudaErrorUnsupportedLimit               : return hipErrorUnsupportedLimit            ;
    default                                      : return hipErrorUnknown;  // Note - translated error.
}
}

inline static hipError_t hipCUResultTohipError(CUresult cuError) { //TODO Populate further
switch(cuError) {
    case CUDA_SUCCESS                            : return hipSuccess;
    case CUDA_ERROR_OUT_OF_MEMORY                : return hipErrorMemoryAllocation            ;
    case CUDA_ERROR_INVALID_VALUE                : return hipErrorInvalidValue                ;
    case CUDA_ERROR_INVALID_DEVICE               : return hipErrorInvalidDevice               ;
    case CUDA_ERROR_DEINITIALIZED                : return hipErrorDeinitialized               ;
    case CUDA_ERROR_NO_DEVICE                    : return hipErrorNoDevice                    ;
    case CUDA_ERROR_INVALID_CONTEXT              : return hipErrorInvalidContext              ;
    case CUDA_ERROR_NOT_INITIALIZED              : return hipErrorNotInitialized              ;
    default                                      : return hipErrorUnknown;  // Note - translated error.
}
}

// TODO   match the error enum names of hip and cuda
inline static cudaError_t hipErrorToCudaError(hipError_t hError) {
switch(hError) {
    case hipSuccess                             : return cudaSuccess;
    case hipErrorMemoryAllocation               : return cudaErrorMemoryAllocation            ;
    case hipErrorLaunchOutOfResources           : return cudaErrorLaunchOutOfResources        ;
    case hipErrorInvalidValue                   : return cudaErrorInvalidValue                ;
    case hipErrorInvalidResourceHandle          : return cudaErrorInvalidResourceHandle       ;
    case hipErrorInvalidDevice                  : return cudaErrorInvalidDevice               ;
    case hipErrorInvalidMemcpyDirection         : return cudaErrorInvalidMemcpyDirection      ;
    case hipErrorInvalidDevicePointer           : return cudaErrorInvalidDevicePointer        ;
    case hipErrorInitializationError            : return cudaErrorInitializationError         ;
    case hipErrorNoDevice                       : return cudaErrorNoDevice                    ;
    case hipErrorNotReady                       : return cudaErrorNotReady                    ;
    case hipErrorUnknown                        : return cudaErrorUnknown                     ;
    case hipErrorPeerAccessNotEnabled           : return cudaErrorPeerAccessNotEnabled        ;
    case hipErrorPeerAccessAlreadyEnabled       : return cudaErrorPeerAccessAlreadyEnabled    ;
    case hipErrorRuntimeMemory                  : return cudaErrorUnknown              ; // Does not exist in CUDA
    case hipErrorRuntimeOther                   : return cudaErrorUnknown              ; // Does not exist in CUDA
    case hipErrorHostMemoryAlreadyRegistered    : return cudaErrorHostMemoryAlreadyRegistered ;
    case hipErrorHostMemoryNotRegistered        : return cudaErrorHostMemoryNotRegistered     ;
    case hipErrorTbd                            : return cudaErrorUnknown;  // Note - translated error.
    default                                     : return cudaErrorUnknown;  // Note - translated error.
}
}

inline static cudaMemcpyKind hipMemcpyKindToCudaMemcpyKind(hipMemcpyKind kind) {
    switch(kind) {
    case hipMemcpyHostToHost:
        return cudaMemcpyHostToHost;
    case hipMemcpyHostToDevice:
        return cudaMemcpyHostToDevice;
    case hipMemcpyDeviceToHost:
        return cudaMemcpyDeviceToHost;
    case hipMemcpyDeviceToDevice:
        return cudaMemcpyDeviceToDevice;
    default:
        return cudaMemcpyDefault;
}
}

/**
 * Stream CallBack struct
 */
#define HIPRT_CB CUDART_CB
typedef void(HIPRT_CB * hipStreamCallback_t)(hipStream_t stream,  hipError_t status, void* userData);
inline static hipError_t hipInit(unsigned int flags)
{
    return hipCUResultTohipError(cuInit(flags));
}

inline static hipError_t hipDeviceReset() {
    return hipCUDAErrorTohipError(cudaDeviceReset());
}

inline static hipError_t hipGetLastError() {
    return hipCUDAErrorTohipError(cudaGetLastError());
}

inline static hipError_t hipPeekAtLastError() {
    return hipCUDAErrorTohipError(cudaPeekAtLastError());
}

inline static hipError_t hipMalloc(void** ptr, size_t size) {
    return hipCUDAErrorTohipError(cudaMalloc(ptr, size));
}

inline static hipError_t hipFree(void* ptr) {
    return hipCUDAErrorTohipError(cudaFree(ptr));
}

inline static hipError_t hipMallocHost(void** ptr, size_t size) __attribute__((deprecated("use hipHostMalloc instead")));
inline static hipError_t hipMallocHost(void** ptr, size_t size) {
    return hipCUDAErrorTohipError(cudaMallocHost(ptr, size));
}

inline static hipError_t hipHostAlloc(void** ptr, size_t size, unsigned int flags) __attribute__((deprecated("use hipHostMalloc instead")));
inline static hipError_t hipHostAlloc(void** ptr, size_t size, unsigned int flags){
	return hipCUDAErrorTohipError(cudaHostAlloc(ptr, size, flags));
}

inline static hipError_t hipHostMalloc(void** ptr, size_t size, unsigned int flags){
	return hipCUDAErrorTohipError(cudaHostAlloc(ptr, size, flags));
}

inline static hipError_t hipHostGetDevicePointer(void** devPtr, void* hostPtr, unsigned int flags){
	return hipCUDAErrorTohipError(cudaHostGetDevicePointer(devPtr, hostPtr, flags));
}

inline static hipError_t hipHostGetFlags(unsigned int* flagsPtr, void* hostPtr){
	return hipCUDAErrorTohipError(cudaHostGetFlags(flagsPtr, hostPtr));
}

inline static hipError_t hipHostRegister(void* ptr, size_t size, unsigned int flags){
	return hipCUDAErrorTohipError(cudaHostRegister(ptr, size, flags));
}

inline static hipError_t hipHostUnregister(void* ptr){
	return hipCUDAErrorTohipError(cudaHostUnregister(ptr));
}

inline static hipError_t hipFreeHost(void* ptr) __attribute__((deprecated("use hipHostFree instead")));
inline static hipError_t hipFreeHost(void* ptr) {
    return hipCUDAErrorTohipError(cudaFreeHost(ptr));
}

inline static hipError_t hipHostFree(void* ptr)  {
    return hipCUDAErrorTohipError(cudaFreeHost(ptr));
}

inline static hipError_t hipSetDevice(int device) {
    return hipCUDAErrorTohipError(cudaSetDevice(device));
}

inline static hipError_t hipChooseDevice( int* device, const hipDeviceProp_t* prop )
{
    cudaDeviceProp cdprop;
    memset(&cdprop,0x0,sizeof(cudaDeviceProp));
    cdprop.major= prop->major;
    cdprop.minor = prop->minor;
    cdprop.totalGlobalMem = prop->totalGlobalMem ;
    cdprop.sharedMemPerBlock = prop->sharedMemPerBlock;
    cdprop.regsPerBlock = prop->regsPerBlock;
    cdprop.warpSize = prop->warpSize ;
    cdprop.maxThreadsPerBlock = prop->maxThreadsPerBlock ;
    cdprop.clockRate = prop->clockRate;
    cdprop.totalConstMem = prop->totalConstMem ;
    cdprop.multiProcessorCount = prop->multiProcessorCount ;
    cdprop.l2CacheSize = prop->l2CacheSize ;
    cdprop.maxThreadsPerMultiProcessor = prop->maxThreadsPerMultiProcessor ;
    cdprop.computeMode = prop->computeMode ;
    cdprop.canMapHostMemory = prop->canMapHostMemory;
    cdprop.memoryClockRate = prop->memoryClockRate;
    cdprop.memoryBusWidth = prop->memoryBusWidth;
    return hipCUDAErrorTohipError(cudaChooseDevice(device,&cdprop));
}

inline static hipError_t hipMemcpyHtoD(hipDeviceptr_t dst,
                  void* src, size_t size)
{
    return hipCUResultTohipError(cuMemcpyHtoD(dst, src, size));
}

inline static hipError_t hipMemcpyDtoH(void* dst,
                  hipDeviceptr_t src, size_t size)
{
    return hipCUResultTohipError(cuMemcpyDtoH(dst, src, size));
}

inline static hipError_t hipMemcpyDtoD(hipDeviceptr_t dst,
            hipDeviceptr_t src, size_t size)
{
    return hipCUResultTohipError(cuMemcpyDtoD(dst, src, size));
}

inline static hipError_t hipMemcpyHtoDAsync(hipDeviceptr_t dst,
                  void* src, size_t size, hipStream_t stream)
{
    return hipCUResultTohipError(cuMemcpyHtoDAsync(dst, src, size, stream));
}

inline static hipError_t hipMemcpyDtoHAsync(void* dst,
                  hipDeviceptr_t src, size_t size, hipStream_t stream)
{
    return hipCUResultTohipError(cuMemcpyDtoH(dst, src, size));
}

inline static hipError_t hipMemcpyDtoDAsync(hipDeviceptr_t dst,
            hipDeviceptr_t src, size_t size, hipStream_t stream)
{
    return hipCUResultTohipError(cuMemcpyDtoD(dst, src, size));
}

inline static hipError_t hipMemcpy(void* dst, const void* src, size_t sizeBytes, hipMemcpyKind copyKind) {
  return hipCUDAErrorTohipError(cudaMemcpy(dst, src, sizeBytes, hipMemcpyKindToCudaMemcpyKind(copyKind)));
}


inline static hipError_t hipMemcpyAsync(void* dst, const void* src, size_t sizeBytes, hipMemcpyKind copyKind, hipStream_t stream=0) {
  return hipCUDAErrorTohipError(cudaMemcpyAsync(dst, src, sizeBytes, hipMemcpyKindToCudaMemcpyKind(copyKind), stream));
}


inline static hipError_t hipMemcpyToSymbol(const void* symbol, const void* src, size_t sizeBytes, size_t offset = 0, hipMemcpyKind copyType = hipMemcpyHostToDevice) {
	return hipCUDAErrorTohipError(cudaMemcpyToSymbol(symbol, src, sizeBytes, offset, hipMemcpyKindToCudaMemcpyKind(copyType)));
}

inline static hipError_t hipMemcpyToSymbolAsync(const void* symbol, const void* src, size_t sizeBytes, size_t offset, hipMemcpyKind copyType, hipStream_t stream) {
    return hipCUDAErrorTohipError(cudaMemcpyToSymbolAsync(symbol, src, sizeBytes, offset, hipMemcpyKindToCudaMemcpyKind(copyType)));
}

inline static hipError_t hipDeviceSynchronize() {
    return hipCUDAErrorTohipError(cudaDeviceSynchronize());
}

inline static const char* hipGetErrorString(hipError_t error){
    return cudaGetErrorString(hipErrorToCudaError(error));
}

inline static const char* hipGetErrorName(hipError_t error){
    return cudaGetErrorName(hipErrorToCudaError(error));
}

inline static hipError_t hipGetDeviceCount(int * count){
    return hipCUDAErrorTohipError(cudaGetDeviceCount(count));
}

inline static hipError_t hipGetDevice(int * device){
    return hipCUDAErrorTohipError(cudaGetDevice(device));
}

inline static hipError_t hipIpcCloseMemHandle(void *devPtr){
    return hipCUDAErrorTohipError(cudaIpcCloseMemHandle(devPtr));
}

inline static hipError_t hipIpcGetEventHandle(hipIpcEventHandle_t* handle, hipEvent_t event){
    return hipCUDAErrorTohipError(cudaIpcGetEventHandle(handle, event));
}

inline static hipError_t hipIpcGetMemHandle(hipIpcMemHandle_t* handle, void* devPtr){
    return hipCUDAErrorTohipError(cudaIpcGetMemHandle(handle, devPtr));
}

inline static hipError_t hipIpcOpenEventHandle(hipEvent_t* event, hipIpcEventHandle_t handle){
    return hipCUDAErrorTohipError(cudaIpcOpenEventHandle(event, handle));
}

inline static hipError_t hipIpcOpenMemHandle(void** devPtr, hipIpcMemHandle_t handle, unsigned int flags){
    return hipCUDAErrorTohipError(cudaIpcOpenMemHandle(devPtr, handle, flags));
}

inline static hipError_t hipMemset(void* devPtr,int value, size_t count) {
    return hipCUDAErrorTohipError(cudaMemset(devPtr, value, count));
}

inline static hipError_t hipMemsetAsync(void* devPtr,int value, size_t count, hipStream_t stream = 0) {
    return hipCUDAErrorTohipError(cudaMemsetAsync(devPtr, value, count, stream));
}

inline static hipError_t hipGetDeviceProperties(hipDeviceProp_t *p_prop, int device)
{
	cudaDeviceProp cdprop;
	cudaError_t cerror;
	cerror = cudaGetDeviceProperties(&cdprop,device);
	strncpy(p_prop->name,cdprop.name, 256);
	p_prop->totalGlobalMem = cdprop.totalGlobalMem ;
	p_prop->sharedMemPerBlock = cdprop.sharedMemPerBlock;
	p_prop->regsPerBlock = cdprop.regsPerBlock;
	p_prop->warpSize = cdprop.warpSize ;
	for (int i=0 ; i<3; i++) {
		p_prop->maxThreadsDim[i] = cdprop.maxThreadsDim[i];
		p_prop->maxGridSize[i] = cdprop.maxGridSize[i];
	}
	p_prop->maxThreadsPerBlock = cdprop.maxThreadsPerBlock ;
	p_prop->clockRate = cdprop.clockRate;
	p_prop->totalConstMem = cdprop.totalConstMem ;
	p_prop->major = cdprop.major ;
	p_prop->minor = cdprop. minor ;
	p_prop->multiProcessorCount = cdprop.multiProcessorCount ;
	p_prop->l2CacheSize = cdprop.l2CacheSize ;
	p_prop->maxThreadsPerMultiProcessor = cdprop.maxThreadsPerMultiProcessor ;
	p_prop->computeMode = cdprop.computeMode ;
	p_prop->canMapHostMemory = cdprop.canMapHostMemory;
    p_prop->memoryClockRate = cdprop.memoryClockRate;
    p_prop->memoryBusWidth = cdprop.memoryBusWidth;

	// Same as clock-rate:
	p_prop->clockInstructionRate = cdprop.clockRate;

	int ccVers = p_prop->major*100 + p_prop->minor * 10;

    p_prop->arch.hasGlobalInt32Atomics       =  (ccVers >= 110);
    p_prop->arch.hasGlobalFloatAtomicExch    =  (ccVers >= 110);
    p_prop->arch.hasSharedInt32Atomics       =  (ccVers >= 120);
    p_prop->arch.hasSharedFloatAtomicExch    =  (ccVers >= 120);

    p_prop->arch.hasFloatAtomicAdd           =  (ccVers >= 200);

    p_prop->arch.hasGlobalInt64Atomics       =  (ccVers >= 120);
    p_prop->arch.hasSharedInt64Atomics       =  (ccVers >= 110);

    p_prop->arch.hasDoubles                  =  (ccVers >= 130);

    p_prop->arch.hasWarpVote                 =  (ccVers >= 120);
    p_prop->arch.hasWarpBallot               =  (ccVers >= 200);
    p_prop->arch.hasWarpShuffle              =  (ccVers >= 300);
    p_prop->arch.hasFunnelShift              =  (ccVers >= 350);

    p_prop->arch.hasThreadFenceSystem        =  (ccVers >= 200);
    p_prop->arch.hasSyncThreadsExt           =  (ccVers >= 200);

    p_prop->arch.hasSurfaceFuncs             =  (ccVers >= 200);
    p_prop->arch.has3dGrid                   =  (ccVers >= 200);
    p_prop->arch.hasDynamicParallelism       =  (ccVers >= 350);

    p_prop->concurrentKernels = cdprop.concurrentKernels;

    return hipCUDAErrorTohipError(cerror);
}

inline static hipError_t hipDeviceGetAttribute(int* pi, hipDeviceAttribute_t attr, int device)
{
    cudaDeviceAttr cdattr;
    cudaError_t cerror;

    switch (attr) {
    case hipDeviceAttributeMaxThreadsPerBlock:
        cdattr = cudaDevAttrMaxThreadsPerBlock; break;
    case hipDeviceAttributeMaxBlockDimX:
        cdattr = cudaDevAttrMaxBlockDimX; break;
    case hipDeviceAttributeMaxBlockDimY:
        cdattr = cudaDevAttrMaxBlockDimY; break;
    case hipDeviceAttributeMaxBlockDimZ:
        cdattr = cudaDevAttrMaxBlockDimZ; break;
    case hipDeviceAttributeMaxGridDimX:
        cdattr = cudaDevAttrMaxGridDimX; break;
    case hipDeviceAttributeMaxGridDimY:
        cdattr = cudaDevAttrMaxGridDimY; break;
    case hipDeviceAttributeMaxGridDimZ:
        cdattr = cudaDevAttrMaxGridDimZ; break;
    case hipDeviceAttributeMaxSharedMemoryPerBlock:
        cdattr = cudaDevAttrMaxSharedMemoryPerBlock; break;
    case hipDeviceAttributeTotalConstantMemory:
        cdattr = cudaDevAttrTotalConstantMemory; break;
    case hipDeviceAttributeWarpSize:
        cdattr = cudaDevAttrWarpSize; break;
    case hipDeviceAttributeMaxRegistersPerBlock:
        cdattr = cudaDevAttrMaxRegistersPerBlock; break;
    case hipDeviceAttributeClockRate:
        cdattr = cudaDevAttrClockRate; break;
    case hipDeviceAttributeMemoryClockRate:
        cdattr = cudaDevAttrMemoryClockRate; break;
    case hipDeviceAttributeMemoryBusWidth:
        cdattr = cudaDevAttrGlobalMemoryBusWidth; break;
    case hipDeviceAttributeMultiprocessorCount:
        cdattr = cudaDevAttrMultiProcessorCount; break;
    case hipDeviceAttributeComputeMode:
        cdattr = cudaDevAttrComputeMode; break;
    case hipDeviceAttributeL2CacheSize:
        cdattr = cudaDevAttrL2CacheSize; break;
    case hipDeviceAttributeMaxThreadsPerMultiProcessor:
        cdattr = cudaDevAttrMaxThreadsPerMultiProcessor; break;
    case hipDeviceAttributeComputeCapabilityMajor:
        cdattr = cudaDevAttrComputeCapabilityMajor; break;
    case hipDeviceAttributeConcurrentKernels:
        cdattr = cudaDevAttrConcurrentKernels; break;
    case hipDeviceAttributePciBusId:
        cdattr = cudaDevAttrPciBusId; break;
    case hipDeviceAttributePciDeviceId:
        cdattr = cudaDevAttrPciDeviceId; break;
    case hipDeviceAttributeMaxSharedMemoryPerMultiprocessor:
        cdattr = cudaDevAttrMaxSharedMemoryPerMultiprocessor; break;
    case hipDeviceAttributeIsMultiGpuBoard:
        cdattr = cudaDevAttrIsMultiGpuBoard; break;
    default:
        cerror = cudaErrorInvalidValue; break;
    }

    cerror = cudaDeviceGetAttribute(pi, cdattr, device);

    return hipCUDAErrorTohipError(cerror);
}

inline static hipError_t hipOccupancyMaxActiveBlocksPerMultiprocessor(
        int *numBlocks,
        const void* func,
        int blockSize,
        size_t dynamicSMemSize
        )
{
    cudaError_t cerror;
    cerror =  cudaOccupancyMaxActiveBlocksPerMultiprocessor(numBlocks, func, blockSize, dynamicSMemSize);
    return hipCUDAErrorTohipError(cerror);
}

inline static hipError_t hipPointerGetAttributes(hipPointerAttribute_t *attributes, void* ptr){
	cudaPointerAttributes cPA;
	hipError_t err = hipCUDAErrorTohipError(cudaPointerGetAttributes(&cPA, ptr));
	if(err == hipSuccess){
		switch (cPA.memoryType){
			case cudaMemoryTypeDevice:
        		attributes->memoryType = hipMemoryTypeDevice; break;
			case cudaMemoryTypeHost:
		        attributes->memoryType = hipMemoryTypeHost; break;
			default:
		        return hipErrorUnknown;
		}
		attributes->device = cPA.device;
		attributes->devicePointer = cPA.devicePointer;
		attributes->hostPointer = cPA.hostPointer;
		attributes->isManaged = 0;
		attributes->allocationFlags = 0;
	}
	return err;
}


inline static hipError_t hipMemGetInfo( size_t* free, size_t* total)
{
    return hipCUDAErrorTohipError(cudaMemGetInfo(free,total));
}

inline static hipError_t hipEventCreate( hipEvent_t* event)
{
    return hipCUDAErrorTohipError(cudaEventCreate(event));
}

inline static hipError_t hipEventRecord( hipEvent_t event, hipStream_t stream = NULL)
{
    return hipCUDAErrorTohipError(cudaEventRecord(event,stream));
}

inline static hipError_t hipEventSynchronize( hipEvent_t event)
{
    return hipCUDAErrorTohipError(cudaEventSynchronize(event));
}

inline static hipError_t hipEventElapsedTime( float *ms, hipEvent_t start, hipEvent_t stop)
{
    return hipCUDAErrorTohipError(cudaEventElapsedTime(ms,start,stop));
}

inline static hipError_t hipEventDestroy( hipEvent_t event)
{
    return hipCUDAErrorTohipError(cudaEventDestroy(event));
}


inline static hipError_t hipStreamCreateWithFlags(hipStream_t *stream, unsigned int flags)
{
    return hipCUDAErrorTohipError(cudaStreamCreateWithFlags(stream, flags));
}


inline static hipError_t hipStreamCreate(hipStream_t *stream)
{
    return hipCUDAErrorTohipError(cudaStreamCreate(stream));
}

inline static hipError_t hipStreamSynchronize(hipStream_t stream)
{
    return hipCUDAErrorTohipError(cudaStreamSynchronize(stream));
}

inline static hipError_t hipStreamDestroy(hipStream_t stream)
{
    return hipCUDAErrorTohipError(cudaStreamDestroy(stream));
}


inline static hipError_t hipStreamWaitEvent(hipStream_t stream, hipEvent_t event, unsigned int flags)
{
    return hipCUDAErrorTohipError(cudaStreamWaitEvent(stream, event, flags));
}

inline static hipError_t hipStreamQuery(hipStream_t stream)
{
    return hipCUDAErrorTohipError(cudaStreamQuery(stream));
}

inline static hipError_t hipStreamAddCallback(hipStream_t stream, hipStreamCallback_t callback, void *userData, unsigned int flags)
{
    return hipCUDAErrorTohipError(cudaStreamAddCallback(stream, (cudaStreamCallback_t)callback, userData, flags));
}

inline static hipError_t hipDriverGetVersion(int *driverVersion)
{
	cudaError_t err = cudaDriverGetVersion(driverVersion);

	// Override driver version to match version reported on HCC side.
    *driverVersion = 4;

	return hipCUDAErrorTohipError(err);
}

inline static hipError_t hipRuntimeGetVersion(int *runtimeVersion)
{
    return hipCUDAErrorTohipError(cudaRuntimeGetVersion(runtimeVersion));
}

inline static hipError_t hipDeviceCanAccessPeer ( int* canAccessPeer, int  device, int  peerDevice )
{
    return hipCUDAErrorTohipError(cudaDeviceCanAccessPeer(canAccessPeer, device, peerDevice));
}

inline static hipError_t  hipDeviceDisablePeerAccess ( int  peerDevice )
{
    return hipCUDAErrorTohipError(cudaDeviceDisablePeerAccess(peerDevice));
}

inline static hipError_t  hipDeviceEnablePeerAccess ( int  peerDevice, unsigned int  flags )
{
    return hipCUDAErrorTohipError(cudaDeviceEnablePeerAccess(peerDevice, flags));
}

inline static hipError_t  hipCtxDisablePeerAccess ( hipCtx_t peerCtx )
{
    return hipCUResultTohipError(cuCtxDisablePeerAccess ( peerCtx ));
}

inline static hipError_t  hipCtxEnablePeerAccess ( hipCtx_t peerCtx, unsigned int  flags )
{
    return hipCUResultTohipError(cuCtxEnablePeerAccess(peerCtx, flags));
}

inline static hipError_t hipMemcpyPeer ( void* dst, int  dstDevice, const void* src, int  srcDevice, size_t count )
{
    return hipCUDAErrorTohipError(cudaMemcpyPeer(dst, dstDevice, src, srcDevice, count));
}

inline static hipError_t hipMemcpyPeerAsync ( void* dst, int  dstDevice, const void* src, int  srcDevice, size_t count, hipStream_t stream=0 )
{
    return hipCUDAErrorTohipError(cudaMemcpyPeerAsync(dst, dstDevice, src, srcDevice, count, stream));
}
<<<<<<< HEAD

// Profile APIs:
inline hipError_t hipProfilerStart()
{
    return hipCUDAErrorTohipError(cudaProfilerStart());
}

inline hipError_t hipProfilerStop()
{
    return hipCUDAErrorTohipError(cudaProfilerStop());
}

=======
>>>>>>> 7c68768a

inline static hipError_t hipSetDeviceFlags (unsigned int flags)
{
    return hipCUDAErrorTohipError(cudaSetDeviceFlags(flags));
}

inline static hipError_t hipEventCreateWithFlags(hipEvent_t* event, unsigned int flags)
{
	return hipCUDAErrorTohipError(cudaEventCreateWithFlags(event, flags));
}

inline static hipError_t hipEventQuery(hipEvent_t event)
{
	return hipCUDAErrorTohipError(cudaEventQuery(event));
}

inline static hipError_t  hipCtxCreate(hipCtx_t *ctx, unsigned int flags,  hipDevice_t device)
{
    return hipCUResultTohipError(cuCtxCreate(ctx,flags,device));
}

inline static hipError_t  hipCtxDestroy(hipCtx_t ctx)
{
    return hipCUResultTohipError(cuCtxDestroy(ctx));
}

inline static hipError_t  hipCtxPopCurrent(hipCtx_t* ctx)
{
    return hipCUResultTohipError(cuCtxPopCurrent(ctx));
}

inline static hipError_t  hipCtxPushCurrent(hipCtx_t ctx)
{
    return hipCUResultTohipError(cuCtxPushCurrent(ctx));
}

inline static hipError_t  hipCtxSetCurrent(hipCtx_t ctx)
{
    return hipCUResultTohipError(cuCtxSetCurrent(ctx));
}

inline static hipError_t  hipCtxGetCurrent(hipCtx_t* ctx)
{
    return hipCUResultTohipError(cuCtxGetCurrent(ctx));
}

inline static hipError_t  hipCtxGetDevice(hipDevice_t *device)
{
    return hipCUResultTohipError(cuCtxGetDevice(device));
}

inline static hipError_t  hipCtxGetApiVersion (hipCtx_t ctx,int *apiVersion)
{
    return hipCUResultTohipError(cuCtxGetApiVersion(ctx,(unsigned int*)apiVersion));
}

inline static hipError_t  hipCtxGetCacheConfig (hipFuncCache *cacheConfig)
{
    return hipCUResultTohipError(cuCtxGetCacheConfig(cacheConfig));
}

inline static hipError_t  hipCtxSetCacheConfig (hipFuncCache cacheConfig)
{
    return hipCUResultTohipError(cuCtxSetCacheConfig(cacheConfig));
}

inline static hipError_t  hipCtxSetSharedMemConfig (hipSharedMemConfig config)
{
    return hipCUResultTohipError(cuCtxSetSharedMemConfig(config));
}

inline static hipError_t  hipCtxGetSharedMemConfig ( hipSharedMemConfig * pConfig )
{
    return hipCUResultTohipError(cuCtxGetSharedMemConfig(pConfig));
}

inline static hipError_t  hipCtxSynchronize ( void )
{
    return hipCUResultTohipError(cuCtxSynchronize ( ));
}

inline static hipError_t  hipCtxGetFlags ( unsigned int* flags )
{
    return hipCUResultTohipError(cuCtxGetFlags(flags));
}

inline static hipError_t hipCtxDetach(hipCtx_t ctx)
{
    return hipCUResultTohipError(cuCtxDetach(ctx));
}

inline static hipError_t hipDeviceGet(hipDevice_t *device, int ordinal)
{
    return hipCUResultTohipError(cuDeviceGet(device, ordinal));
}

inline static hipError_t hipDeviceComputeCapability(int *major, int *minor, hipDevice_t device)
{
    return hipCUResultTohipError(cuDeviceComputeCapability(major,minor,device));
}

inline static hipError_t hipDeviceGetName(char *name,int len,hipDevice_t device)
{
    return hipCUResultTohipError(cuDeviceGetName(name,len,device));
}

inline static hipError_t hipDeviceGetPCIBusId(int *pciBusId,int len,hipDevice_t device)
{
    return hipCUResultTohipError(cuDeviceGetPCIBusId((char*)pciBusId,len,device));
}

inline static hipError_t hipDeviceGetLimit(size_t *pValue, hipLimit_t limit)
{
    return hipCUDAErrorTohipError(cudaDeviceGetLimit(pValue, limit));
}

inline static hipError_t hipDeviceTotalMem(size_t *bytes,hipDevice_t device)
{
    return hipCUResultTohipError(cuDeviceTotalMem(bytes,device));
}

inline static hipError_t hipModuleLoad(hipModule_t *module, const char* fname)
{
    return hipCUResultTohipError(cuModuleLoad(module, fname));
}

inline static hipError_t hipModuleUnload(hipModule_t hmod)
{
    return hipCUResultTohipError(cuModuleUnload(hmod));
}

inline static hipError_t hipModuleGetFunction(hipFunction_t *function,
                         hipModule_t module, const char *kname)
{
    return hipCUResultTohipError(cuModuleGetFunction(function, module, kname));
}

inline static hipError_t hipModuleGetGlobal(hipDeviceptr_t *dptr, size_t *bytes,
                         hipModule_t hmod, const char* name)
{
    return hipCUResultTohipError(cuModuleGetGlobal(dptr, bytes, hmod, name));
}

inline static hipError_t hipModuleLoadData(hipModule_t *module, const void *image)
{
    return hipCUResultTohipError(cuModuleLoadData(module, image));
}

inline static hipError_t hipModuleLaunchKernel(hipFunction_t f,
      unsigned int gridDimX, unsigned int gridDimY, unsigned int gridDimZ,
      unsigned int blockDimX, unsigned int blockDimY, unsigned int blockDimZ,
      unsigned int sharedMemBytes, hipStream_t stream,
      void **kernelParams, void **extra)
{
    return hipCUResultTohipError(cuLaunchKernel(f,
                    gridDimX, gridDimY, gridDimZ,
                    blockDimX, blockDimY, blockDimZ,
                    sharedMemBytes, stream, kernelParams, extra));
}



#ifdef __cplusplus
}
#endif

#ifdef __CUDACC__

template<class T>
inline static hipError_t hipOccupancyMaxPotentialBlockSize(
        int *minGridSize,
        int *blockSize,
        T func,
        size_t dynamicSMemSize = 0,
        int blockSizeLimit = 0,
        unsigned int flags = 0
        ){
    cudaError_t cerror;
    cerror =  cudaOccupancyMaxPotentialBlockSize(minGridSize, blockSize, func, dynamicSMemSize, blockSizeLimit, flags);
    return hipCUDAErrorTohipError(cerror);
}

template <class T, int dim, enum cudaTextureReadMode readMode>
inline static hipError_t  hipBindTexture(size_t *offset,
			                             const struct texture<T, dim, readMode> &tex,
										 const void *devPtr,
									     size_t size=UINT_MAX)
{
		return  hipCUDAErrorTohipError(cudaBindTexture(offset, tex, devPtr, size));
}

template <class T, int dim, enum cudaTextureReadMode readMode>
inline static hipError_t  hipBindTexture(size_t *offset,
                                     struct texture<T, dim, readMode> *tex,
                                     const void *devPtr,
                                     const struct hipChannelFormatDesc *desc,
                                     size_t size=UINT_MAX)
{
		return  hipCUDAErrorTohipError(cudaBindTexture(offset, tex, devPtr, desc, size));
}

template <class T, int dim, enum cudaTextureReadMode readMode>
inline static hipError_t  hipUnbindTexture(struct texture<T, dim, readMode> *tex)
{
		return  hipCUDAErrorTohipError(cudaUnbindTexture(tex));
}

template <class T>
inline static hipChannelFormatDesc hipCreateChannelDesc()
{
		return cudaCreateChannelDesc<T>();
}
#endif<|MERGE_RESOLUTION|>--- conflicted
+++ resolved
@@ -642,7 +642,6 @@
 {
     return hipCUDAErrorTohipError(cudaMemcpyPeerAsync(dst, dstDevice, src, srcDevice, count, stream));
 }
-<<<<<<< HEAD
 
 // Profile APIs:
 inline hipError_t hipProfilerStart()
@@ -654,9 +653,6 @@
 {
     return hipCUDAErrorTohipError(cudaProfilerStop());
 }
-
-=======
->>>>>>> 7c68768a
 
 inline static hipError_t hipSetDeviceFlags (unsigned int flags)
 {
