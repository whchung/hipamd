/*
Copyright (c) 2015 - present Advanced Micro Devices, Inc. All rights reserved.

Permission is hereby granted, free of charge, to any person obtaining a copy
of this software and associated documentation files (the "Software"), to deal
in the Software without restriction, including without limitation the rights
to use, copy, modify, merge, publish, distribute, sublicense, and/or sell
copies of the Software, and to permit persons to whom the Software is
furnished to do so, subject to the following conditions:

The above copyright notice and this permission notice shall be included in
all copies or substantial portions of the Software.

THE SOFTWARE IS PROVIDED "AS IS", WITHOUT WARRANTY OF ANY KIND, EXPRESS OR
IMPLIED, INCLUDING BUT NOT LIMITED TO THE WARRANTIES OF MERCHANTABILITY,
FITNESS FOR A PARTICULAR PURPOSE AND NONINFRINGEMENT.  IN NO EVENT SHALL THE
AUTHORS OR COPYRIGHT HOLDERS BE LIABLE FOR ANY CLAIM, DAMAGES OR OTHER
LIABILITY, WHETHER IN AN ACTION OF CONTRACT, TORT OR OTHERWISE, ARISING FROM,
OUT OF OR IN CONNECTION WITH THE SOFTWARE OR THE USE OR OTHER DEALINGS IN
THE SOFTWARE.
*/

#pragma once

#include "ocml_math_fwd.h"

#include <hip/hip_runtime.h>
<<<<<<< HEAD

#include <assert.h>
#include <stdint.h>

__device__
inline
uint64_t __make_mantissa_base8(const char* tagp)
{
    uint64_t r = 0;
    while (tagp) {
        char tmp = *tagp;

        if (tmp >= '0' && tmp <= '7') r = (r * 8u) + tmp - '0';
        else return 0;

        ++tagp;
    }

    return r;
}

__device__
inline
uint64_t __make_mantissa_base10(const char* tagp)
{
    uint64_t r = 0;
    while (tagp) {
        char tmp = *tagp;

        if (tmp >= '0' && tmp <= '9') r = (r * 10u) + tmp - '0';
        else return 0;

        ++tagp;
    }

    return r;
}

__device__
inline
uint64_t __make_mantissa_base16(const char* tagp)
{
    uint64_t r = 0;
    while (tagp) {
        char tmp = *tagp;

        if (tmp >= '0' && tmp <= '9') r = (r * 16u) + tmp - '0';
        else if (tmp >= 'a' && tmp <= 'f') r = (r * 16u) + tmp - 'a' + 10;
        else if (tmp >= 'A' && tmp <= 'F') r = (r * 16u) + tmp - 'A' + 10;
        else return 0;

        ++tagp;
    }

    return r;
}

__device__
inline
uint64_t __make_mantissa(const char* tagp)
{
    if (!tagp) return 0u;

    if (*tagp == '0') {
        ++tagp;

        if (*tagp == 'x' || *tagp == 'X') return __make_mantissa_base16(tagp);
        else return __make_mantissa_base8(tagp);
    }

    return __make_mantissa_base10(tagp);
}

// BEGIN FLOAT
__device__
inline
float acosf(float x) { return __ocml_acos_f32(x); }
__device__
inline
float acoshf(float x) { return __ocml_acosh_f32(x); }
__device__
inline
float asinf(float x) { return __ocml_asin_f32(x); }
__device__
inline
float asinhf(float x) { return __ocml_asinh_f32(x); }
__device__
inline
float atan2f(float x, float y) { return __ocml_atan2_f32(x, y); }
__device__
inline
float atanf(float x) { return __ocml_atan_f32(x); }
__device__
inline
float atanhf(float x) { return __ocml_atanh_f32(x); }
__device__
inline
float cbrtf(float x) { return __ocml_cbrt_f32(x); }
__device__
inline
float ceilf(float x) { return __ocml_ceil_f32(x); }
__device__
inline
float copysignf(float x, float y) { return __ocml_copysign_f32(x, y); }
__device__
inline
float cosf(float x) { return __ocml_cos_f32(x); }
__device__
inline
float coshf(float x) { return __ocml_cosh_f32(x); }
__device__
inline
float cospif(float x) { return __ocml_cospi_f32(x); }
__device__
inline
float cyl_bessel_i0f(float x) { return __ocml_i0_f32(x); }
__device__
inline
float cyl_bessel_i1f(float x) { return __ocml_i1_f32(x); }
__device__
inline
float erfcf(float x) { return __ocml_erfc_f32(x); }
__device__
inline
float erfcinvf(float x) { return __ocml_erfcinv_f32(x); }
__device__
inline
float erfcxf(float x) { return __ocml_erfcx_f32(x); }
__device__
inline
float erff(float x) { return __ocml_erf_f32(x); }
__device__
inline
float erfinvf(float x) { return __ocml_erfinv_f32(x); }
__device__
inline
float exp10f(float x) { return __ocml_exp10_f32(x); }
__device__
inline
float exp2f(float x) { return __ocml_exp2_f32(x); }
__device__
inline
float expf(float x) { return __ocml_exp_f32(x); }
__device__
inline
float expm1f(float x) { return __ocml_expm1_f32(x); }
__device__
inline
float fabsf(float x) { return __ocml_fabs_f32(x); }
__device__
inline
float fdimf(float x, float y) { return __ocml_fdim_f32(x, y); }
__device__
inline
float fdividef(float x, float y) { return x / y; }
__device__
inline
float floorf(float x) { return __ocml_floor_f32(x); }
__device__
inline
float fmaf(float x, float y, float z) { return __ocml_fma_f32(x, y, z); }
__device__
inline
float fmaxf(float x, float y) { return __ocml_fmax_f32(x, y); }
__device__
inline
float fminf(float x, float y) { return __ocml_fmin_f32(x, y); }
__device__
inline
float fmodf(float x, float y) { return __ocml_fmod_f32(x, y); }
__device__
inline
float frexpf(float x, int* nptr)
{
    int tmp;
    float r =
        __ocml_frexp_f32(x, (__attribute__((address_space(5))) int*) &tmp);
    *nptr = tmp;

    return r;
}
__device__
inline
float hypotf(float x, float y) { return __ocml_hypot_f32(x, y); }
__device__
inline
int ilogbf(float x) { return __ocml_ilogb_f32(x); }
__device__
inline
int isfinite(float x) { return __ocml_isfinite_f32(x); }
__device__
inline
int isinf(float x) { return __ocml_isinf_f32(x); }
__device__
inline
int isnan(float x) { return __ocml_isnan_f32(x); }
__device__
inline
float j0f(float x) { return __ocml_j0_f32(x); }
__device__
inline
float j1f(float x) { return __ocml_j1_f32(x); }
__device__
inline
float jnf(int n, float x)
{   // TODO: we could use Ahmes multiplication and the Miller & Brown algorithm
    //       for linear recurrences to get O(log n) steps, but it's unclear if
    //       it'd be beneficial in this case.
    if (n == 0) return j0f(x);
    if (n == 1) return j1f(x);

    float x0 = j0f(x);
    float x1 = j1f(x);
    for (int i = 1; i < n; ++i) {
        float x2 = (2 * i) / x * x1 - x0;
        x0 = x1;
        x1 = x2;
    }

    return x1;
}
__device__
inline
float ldexpf(float x, int e) { return __ocml_ldexp_f32(x, e); }
__device__
inline
float lgammaf(float x) { return __ocml_lgamma_f32(x); }
__device__
inline
long long int llrintf(float x) { return __ocml_rint_f32(x); }
__device__
inline
long long int llroundf(float x) { return __ocml_round_f32(x); }
__device__
inline
float log10f(float x) { return __ocml_log10_f32(x); }
__device__
inline
float log1pf(float x) { return __ocml_log1p_f32(x); }
__device__
inline
float log2f(float x) { return __ocml_log2_f32(x); }
__device__
inline
float logbf(float x) { return __ocml_logb_f32(x); }
__device__
inline
float logf(float x) { return __ocml_log_f32(x); }
__device__
inline
long int lrintf(float x) { return __ocml_rint_f32(x); }
__device__
inline
long int lroundf(float x) { return __ocml_round_f32(x); }
__device__
inline
float modff(float x, float* iptr)
{
    float tmp;
    float r =
        __ocml_modf_f32(x, (__attribute__((address_space(5))) float*) &tmp);
    *iptr = tmp;

    return r;
}
__device__
inline
float nanf(const char* tagp)
{
    union {
        float val;
        struct ieee_float {
            uint32_t mantissa : 22;
            uint32_t quiet : 1;
            uint32_t exponent : 8;
            uint32_t sign : 1;
        } bits;

        static_assert(sizeof(float) == sizeof(ieee_float), "");
    } tmp;

    tmp.bits.sign = 0u;
    tmp.bits.exponent = ~0u;
    tmp.bits.quiet = 1u;
    tmp.bits.mantissa = __make_mantissa(tagp);

    return tmp.val;
}
__device__
inline
float nearbyintf(float x) { return __ocml_nearbyint_f32(x); }
__device__
inline
float nextafterf(float x, float y) { return __ocml_nextafter_f32(x, y); }
__device__
inline
float norm3df(float x, float y, float z) { return __ocml_len3_f32(x, y, z); }
__device__
inline
float norm4df(float x, float y, float z, float w)
{
    return __ocml_len4_f32(x, y, z, w);
}
__device__
inline
float normcdff(float x) { return __ocml_ncdf_f32(x); }
__device__
inline
float normcdfinvf(float x) { return __ocml_ncdfinv_f32(x); }
__device__
inline
float normf(int dim, const float* a)
{
    float r = 0;
    while (dim--) { r += a[0] * a[0]; ++a; }

    return __ocml_sqrt_f32(r);
}
__device__
inline
float powf(float x, float y) { return __ocml_pow_f32(x, y); }
__device__
inline
float rcbrtf(float x) { return __ocml_rcbrt_f32(x); }
__device__
inline
float remainderf(float x, float y) { return __ocml_remainder_f32(x, y); }
__device__
inline
float remquof(float x, float y, int* quo)
{
    int tmp;
    float r =
        __ocml_remquo_f32(x, y, (__attribute__((address_space(5))) int*) &tmp);
    *quo = tmp;

    return r;
}
__device__
inline
float rhypotf(float x, float y) { return __ocml_rhypot_f32(x, y); }
__device__
inline
float rintf(float x) { return __ocml_rint_f32(x); }
__device__
inline
float rnorm3df(float x, float y, float z)
{
    return __ocml_rlen3_f32(x, y, z);
}

__device__
inline
float rnorm4df(float x, float y, float z, float w)
{
    return __ocml_rlen4_f32(x, y, z, w);
}
__device__
inline
float rnormf(int dim, const float* a)
{
    float r = 0;
    while (dim--) { r += a[0] * a[0]; ++a; }

    return __ocml_rsqrt_f32(r);
}
__device__
inline
float roundf(float x) { return __ocml_round_f32(x); }
__device__
inline
float rsqrtf(float x) { return __ocml_rsqrt_f32(x); }
__device__
inline
float scalblnf(float x, long int n)
{
    return (n < INT_MAX) ? __ocml_scalbn_f32(x, n) : __ocml_scalb_f32(x, n);
}
__device__
inline
float scalbnf(float x, int n) { return __ocml_scalbn_f32(x, n); }
__device__
inline
int signbit(float x) { return __ocml_signbit_f32(x); }
__device__
inline
void sincosf(float x, float* sptr, float* cptr)
{
    float tmp;

    *sptr =
        __ocml_sincos_f32(x, (__attribute__((address_space(5))) float*) &tmp);
    *cptr = tmp;
}
__device__
inline
void sincospif(float x, float* sptr, float* cptr)
{
    float tmp;

    *sptr =
        __ocml_sincospi_f32(x, (__attribute__((address_space(5))) float*) &tmp);
    *cptr = tmp;
}
__device__
inline
float sinf(float x) { return __ocml_sin_f32(x); }
__device__
inline
float sinhf(float x) { return __ocml_sinh_f32(x); }
__device__
inline
float sinpif(float x) { return __ocml_sinpi_f32(x); }
__device__
inline
float sqrtf(float x) { return __ocml_sqrt_f32(x); }
__device__
inline
float tanf(float x) { return __ocml_tan_f32(x); }
__device__
inline
float tanhf(float x) { return __ocml_tanh_f32(x); }
__device__
inline
float tgammaf(float x) { return __ocml_tgamma_f32(x); }
__device__
inline
float truncf(float x) { return __ocml_trunc_f32(x); }
__device__
inline
float y0f(float x) { return __ocml_y0_f32(x); }
__device__
inline
float y1f(float x) { return __ocml_y1_f32(x); }
__device__
inline
float ynf(int n, float x)
{   // TODO: we could use Ahmes multiplication and the Miller & Brown algorithm
    //       for linear recurrences to get O(log n) steps, but it's unclear if
    //       it'd be beneficial in this case.
    if (n == 0) return y0f(x);
    if (n == 1) return y1f(x);

    float x0 = y0f(x);
    float x1 = y1f(x);
    for (int i = 1; i < n; ++i) {
        float x2 = (2 * i) / x * x1 - x0;
        x0 = x1;
        x1 = x2;
    }

    return x1;
}

// BEGIN INTRINSICS
__device__
inline
float __cosf(float x) { return __llvm_amdgcn_cos_f32(x); }
__device__
inline
float __exp10f(float x) { return __ocml_exp10_f32(x); }
__device__
inline
float __expf(float x) { return __ocml_exp_f32(x); }
__device__
inline
float __fadd_rd(float x, float y) { return __llvm_add_rte_f32(x, y); }
__device__
inline
float __fadd_rn(float x, float y) { return __llvm_add_rtn_f32(x, y); }
__device__
inline
float __fadd_ru(float x, float y) { return __llvm_add_rtp_f32(x, y); }
__device__
inline
float __fadd_rz(float x, float y) { return __llvm_add_rtz_f32(x, y); }
__device__
inline
float __fdiv_rd(float x, float y) { return __llvm_div_rte_f32(x, y); }
__device__
inline
float __fdiv_rn(float x, float y) { return __llvm_div_rtn_f32(x, y); }
__device__
inline
float __fdiv_ru(float x, float y) { return __llvm_div_rtp_f32(x, y); }
__device__
inline
float __fdiv_rz(float x, float y) { return __llvm_div_rtz_f32(x, y); }
__device__
inline
float __fdividef(float x, float y) { return __llvm_div_rte_f32(x, y); }
__device__
inline
float __fmaf_rd(float x, float y, float z)
{
    return __llvm_fma_rte_f32(x, y, z);
}
__device__
inline
float __fmaf_rn(float x, float y, float z)
{
    return __llvm_fma_rtn_f32(x, y, z);
}
__device__
inline
float __fmaf_ru(float x, float y, float z)
{
    return __llvm_fma_rtp_f32(x, y, z);
}
__device__
inline
float __fmaf_rz(float x, float y, float z)
{
   return __llvm_fma_rtz_f32(x, y, z);
}
__device__
inline
float __fmul_rd(float x, float y) { return __llvm_mul_rte_f32(x, y); }
__device__
inline
float __fmul_rn(float x, float y) { return __llvm_mul_rtn_f32(x, y); }
__device__
inline
float __fmul_ru(float x, float y)  { return __llvm_mul_rtp_f32(x, y); }
__device__
inline
float __fmul_rz(float x, float y) { return __llvm_mul_rtz_f32(x, y); }
__device__
inline
float __frcp_rd(float x) { return __llvm_amdgcn_rcp_f32(x); }
__device__
inline
float __frcp_rn(float x) { return __llvm_amdgcn_rcp_f32(x); }
__device__
inline
float __frcp_ru(float x) { return __llvm_amdgcn_rcp_f32(x); }
__device__
inline
float __frcp_rz(float x) { return __llvm_amdgcn_rcp_f32(x); }
__device__
inline
float __frsqrt_rn(float x) { return __llvm_amdgcn_rsq_f32(x); }
__device__
inline
float __fsqrt_rd(float x) { return __llvm_sqrt_rte_f32(x); }
__device__
inline
float __fsqrt_rn(float x) { return __llvm_sqrt_rtn_f32(x); }
__device__
inline
float __fsqrt_ru(float x) { return __llvm_sqrt_rtp_f32(x); }
__device__
inline
float __fsqrt_rz(float x) { return __llvm_sqrt_rtz_f32(x); }
__device__
inline
float __fsub_rd(float x, float y) { return __llvm_sub_rte_f32(x, y); }
__device__
inline
float __fsub_rn(float x, float y) { return __llvm_sub_rtn_f32(x, y); }
__device__
inline
float __fsub_ru(float x, float y) { return __llvm_sub_rtp_f32(x, y); }
__device__
inline
float __fsub_rz(float x, float y) { return __llvm_sub_rtz_f32(x, y); }
__device__
inline
float __log10f(float x) { return __ocml_log10_f32(x); }
__device__
inline
float __log2f(float x) { return __ocml_log2_f32(x); }
__device__
inline
float __logf(float x) { return __ocml_log_f32(x); }
__device__
inline
float __powf(float x, float y) { return __ocml_pow_f32(x, y); }
__device__
inline
float __saturatef(float x) { return (x < 0) ? 0 : ((x > 1) ? 1 : x); }
__device__
inline
void __sincosf(float x, float* sptr, float* cptr)
{
    float tmp;

    *sptr =
    __ocml_sincos_f32(x, (__attribute__((address_space(5))) float*) &tmp);
    *cptr = tmp;
}
__device__
inline
float __sinf(float x) { return __llvm_amdgcn_sin_f32(x); }
__device__
inline
float __tanf(float x) { return __ocml_tan_f32(x); }
// END INTRINSICS
// END FLOAT

// BEGIN DOUBLE
__device__
inline
double acos(double x) { return __ocml_acos_f64(x); }
__device__
inline
double acosh(double x) { return __ocml_acosh_f64(x); }
__device__
inline
double asin(double x) { return __ocml_asin_f64(x); }
__device__
inline
double asinh(double x) { return __ocml_asinh_f64(x); }
__device__
inline
double atan(double x) { return __ocml_atan_f64(x); }
__device__
inline
double atan2(double x, double y) { return __ocml_atan2_f64(x, y); }
__device__
inline
double atanh(double x) { return __ocml_atanh_f64(x); }
__device__
inline
double cbrt(double x) { return __ocml_cbrt_f64(x); }
__device__
inline
double ceil(double x) { return __ocml_ceil_f64(x); }
__device__
inline
double copysign(double x, double y) { return __ocml_copysign_f64(x, y); }
__device__
inline
double cos(double x)  { return __ocml_cos_f64(x); }
__device__
inline
double cosh(double x) { return __ocml_cosh_f64(x); }
__device__
inline
double cospi(double x) { return __ocml_cospi_f64(x); }
__device__
inline
double cyl_bessel_i0(double x) { return __ocml_i0_f64(x); }
__device__
inline
double cyl_bessel_i1(double x) { return __ocml_i1_f64(x); }
__device__
inline
double erf(double x) { return __ocml_erf_f64(x); }
__device__
inline
double erfc(double x) { return __ocml_erfc_f64(x); }
__device__
inline
double erfcinv(double x) { return __ocml_erfcinv_f64(x); }
__device__
inline
double erfcx(double x) { return __ocml_erfcx_f64(x); }
__device__
inline
double erfinv(double x) { return __ocml_erfinv_f64(x); }
__device__
inline
double exp(double x) { return __ocml_exp_f64(x); }
__device__
inline
double exp10(double x) { return __ocml_exp10_f64(x); }
__device__
inline
double exp2(double x) { return __ocml_exp2_f64(x); }
__device__
inline
double expm1(double x) { return __ocml_expm1_f64(x); }
__device__
inline
double fabs(double x) { return __ocml_fabs_f64(x); }
__device__
inline
double fdim(double x, double y) { return __ocml_fdim_f64(x, y); }
__device__
inline
double floor(double x) { return __ocml_floor_f64(x); }
__device__
inline
double fma(double x, double y, double z) { return __ocml_fma_f64(x, y, z); }
__device__
inline
double fmax(double x, double y) { return __ocml_fmax_f64(x, y); }
__device__
inline
double fmin(double x, double y) { return __ocml_fmin_f64(x, y); }
__device__
inline
double fmod(double x, double y) { return __ocml_fmod_f64(x, y); }
__device__
inline
double frexp(double x, int* nptr)
{
    int tmp;
    double r =
        __ocml_frexp_f64(x, (__attribute__((address_space(5))) int*) &tmp);
    *nptr = tmp;

    return r;
}
__device__
inline
double hypot(double x, double y) { return __ocml_hypot_f64(x, y); }
__device__
inline
int ilogb(double x) { return __ocml_ilogb_f64(x); }
__device__
inline
int isfinite(double x) { return __ocml_isfinite_f64(x); }
__device__
inline
int isinf(double x) { return __ocml_isinf_f64(x); }
__device__
inline
int isnan(double x) { return __ocml_isnan_f64(x); }
__device__
inline
double j0(double x) { return __ocml_j0_f64(x); }
__device__
inline
double j1(double x) { return __ocml_j1_f64(x); }
__device__
inline
double jn(int n, double x)
{   // TODO: we could use Ahmes multiplication and the Miller & Brown algorithm
    //       for linear recurrences to get O(log n) steps, but it's unclear if
    //       it'd be beneficial in this case.
    if (n == 0) return j0f(x);
    if (n == 1) return j1f(x);

    double x0 = j0f(x);
    double x1 = j1f(x);
    for (int i = 1; i < n; ++i) {
        double x2 = (2 * i) / x * x1 - x0;
        x0 = x1;
        x1 = x2;
    }

    return x1;
}
__device__
inline
double ldexp(double x, int e) { return __ocml_ldexp_f64(x, e); }
__device__
inline
double lgamma(double x) { return __ocml_lgamma_f64(x); }
__device__
inline
long long int llrint(double x) { return __ocml_rint_f64(x); }
__device__
inline
long long int llround(double x) { return __ocml_round_f64(x); }
__device__
inline
double log(double x) { return __ocml_log_f64(x); }
__device__
inline
double log10(double x) { return __ocml_log10_f64(x); }
__device__
inline
double log1p(double x) { return __ocml_log1p_f64(x); }
__device__
inline
double log2(double x) { return __ocml_log2_f64(x); }
__device__
inline
double logb(double x) { return __ocml_logb_f64(x); }
__device__
inline
long int lrint(double x) { return __ocml_rint_f64(x); }
__device__
inline
long int lround(double x) { return __ocml_round_f64(x); }
__device__
inline
double modf(double x, double* iptr)
{
    double tmp;
    double r =
        __ocml_modf_f64(x, (__attribute__((address_space(5))) double*) &tmp);
    *iptr = tmp;

    return r;
}
__device__
inline
double nan(const char* tagp)
{
    union {
        double val;
        struct ieee_double {
            uint64_t mantissa : 51;
            uint32_t quiet : 1;
            uint32_t exponent : 11;
            uint32_t sign : 1;
        } bits;

        static_assert(sizeof(double) == sizeof(ieee_double), "");
    } tmp;

    tmp.bits.sign = 0u;
    tmp.bits.exponent = ~0u;
    tmp.bits.quiet = 1u;
    tmp.bits.mantissa = __make_mantissa(tagp);

    return tmp.val;
}
__device__
inline
double nearbyint(double x) { return __ocml_nearbyint_f64(x); }
__device__
inline
double nextafter(double x, double y) { return __ocml_nextafter_f64(x, y); }
__device__
inline
double norm(int dim, const double* a)
{
    double r = 0;
    while (dim--) { r += a[0] * a[0]; ++a; }

    return __ocml_sqrt_f64(r);
}
__device__
inline
double norm3d(double x, double y, double z)
{
    return __ocml_len3_f64(x, y, z);
}
__device__
inline
double norm4d(double x, double y, double z, double w)
{
    return __ocml_len4_f64(x, y, z, w);
}
__device__
inline
double normcdf(double x) { return __ocml_ncdf_f64(x); }
__device__
inline
double normcdfinv(double x) { return __ocml_ncdfinv_f64(x); }
__device__
inline
double pow(double x, double y) { return __ocml_pow_f64(x, y); }
__device__
inline
double rcbrt(double x) { return __ocml_rcbrt_f64(x); }
__device__
inline
double remainder(double x, double y) { return __ocml_remainder_f64(x, y); }
__device__
inline
double remquo(double x, double y, int* quo)
{
    int tmp;
    double r =
        __ocml_remquo_f64(x, y, (__attribute__((address_space(5))) int*) &tmp);
    *quo = tmp;

    return r;
}
__device__
inline
double rhypot(double x, double y) { return __ocml_rhypot_f64(x, y); }
__device__
inline
double rint(double x) { return __ocml_rint_f64(x); }
__device__
inline
double rnorm(int dim, const double* a)
{
    double r = 0;
    while (dim--) { r += a[0] * a[0]; ++a; }

    return __ocml_rsqrt_f64(r);
}
__device__
inline
double rnorm3d(double x, double y, double z)
{
    return __ocml_rlen3_f64(x, y, z);
}
__device__
inline
double rnorm4d(double x, double y, double z, double w)
{
    return __ocml_rlen4_f64(x, y, z, w);
}
__device__
inline
double round(double x) { return __ocml_round_f64(x); }
__device__
inline
double rsqrt(double x) { return __ocml_rsqrt_f64(x); }
__device__
inline
double scalbln(double x, long int n)
{
    return (n < INT_MAX) ? __ocml_scalbn_f64(x, n) : __ocml_scalb_f64(x, n);
}
__device__
inline
double scalbn(double x, int n) { return __ocml_scalbn_f64(x, n); }
__device__
inline
int signbit(double x) { return __ocml_signbit_f64(x); }
__device__
inline
double sin(double x) { return __ocml_sin_f64(x); }
__device__
inline
void sincos(double x, double* sptr, double* cptr)
{
    double tmp;
    *sptr =
        __ocml_sincos_f64(x, (__attribute__((address_space(5))) double*) &tmp);
    *cptr = tmp;
}
__device__
inline
void sincospi(double x, double* sptr, double* cptr)
{
    double tmp;
    *sptr = __ocml_sincospi_f64(
        x, (__attribute__((address_space(5))) double*) &tmp);
    *cptr = tmp;
}
__device__
inline
double sinh(double x) { return __ocml_sinh_f64(x); }
__device__
inline
double sinpi(double x) { return __ocml_sinpi_f64(x); }
__device__
inline
double sqrt(double x) { return __ocml_sqrt_f64(x); }
__device__
inline
double tan(double x) { return __ocml_tan_f64(x); }
__device__
inline
double tanh(double x) { return __ocml_tanh_f64(x); }
__device__
inline
double tgamma(double x) { return __ocml_tgamma_f64(x); }
__device__
inline
double trunc(double x) { return __ocml_trunc_f64(x); }
__device__
inline
double y0(double x) { return __ocml_y0_f64(x); }
__device__
inline
double y1(double x) { return __ocml_y1_f64(x); }
__device__
inline
double yn(int n, double x)
{   // TODO: we could use Ahmes multiplication and the Miller & Brown algorithm
    //       for linear recurrences to get O(log n) steps, but it's unclear if
    //       it'd be beneficial in this case.
    if (n == 0) return j0f(x);
    if (n == 1) return j1f(x);

    double x0 = j0f(x);
    double x1 = j1f(x);
    for (int i = 1; i < n; ++i) {
        double x2 = (2 * i) / x * x1 - x0;
        x0 = x1;
        x1 = x2;
    }

    return x1;
}

// BEGIN INTRINSICS
__device__
inline
double __dadd_rd(double x, double y) { return __llvm_add_rtp_f64(x, y); }
__device__
inline
double __dadd_rn(double x, double y) { return __llvm_add_rte_f64(x, y); }
__device__
inline
double __dadd_ru(double x, double y) { return __llvm_add_rtn_f64(x, y); }
__device__
inline
double __dadd_rz(double x, double y) { return __llvm_add_rtz_f64(x, y); }
__device__
inline
double __ddiv_rd(double x, double y) { return __llvm_div_rtp_f64(x, y); }
__device__
inline
double __ddiv_rn(double x, double y) { return __llvm_div_rte_f64(x, y); }
__device__
inline
double __ddiv_ru(double x, double y) { return __llvm_div_rtn_f64(x, y); }
__device__
inline
double __ddiv_rz(double x, double y) { return __llvm_div_rtz_f64(x, y); }
__device__
inline
double __dmul_rd(double x, double y) { return __llvm_mul_rtp_f64(x, y); }
__device__
inline
double __dmul_rn(double x, double y) { return __llvm_mul_rte_f64(x, y); }
__device__
inline
double __dmul_ru(double x, double y) { return __llvm_mul_rtn_f64(x, y); }
__device__
inline
double __dmul_rz(double x, double y) { return __llvm_mul_rtz_f64(x, y); }
__device__
inline
double __drcp_rd(double x) { return __llvm_amdgcn_rcp_f64(x); }
__device__
inline
double __drcp_rn(double x) { return __llvm_amdgcn_rcp_f64(x); }
__device__
inline
double __drcp_ru(double x) { return __llvm_amdgcn_rcp_f64(x); }
__device__
inline
double __drcp_rz(double x) { return __llvm_amdgcn_rcp_f64(x); }
__device__
inline
double __dsqrt_rd(double x) { return __llvm_sqrt_rtp_f64(x); }
__device__
inline
double __dsqrt_rn(double x) { return __llvm_sqrt_rte_f64(x); }
__device__
inline
double __dsqrt_ru(double x) { return __llvm_sqrt_rtn_f64(x); }
__device__
inline
double __dsqrt_rz(double x) { return __llvm_sqrt_rtz_f64(x); }
__device__
inline
double __dsub_rd(double x, double y) { return __llvm_sub_rtp_f64(x, y); }
__device__
inline
double __dsub_rn(double x, double y) { return __llvm_sub_rte_f64(x, y); }
__device__
inline
double __dsub_ru(double x, double y) { return __llvm_sub_rtn_f64(x, y); }
__device__
inline
double __dsub_rz(double x, double y) { return __llvm_sub_rtz_f64(x, y); }
__device__
inline
double __fma_rd(double x, double y, double z)
{
    return __llvm_fma_rtp_f64(x, y, z);
}
__device__
inline
double __fma_rn(double x, double y, double z)
{
    return __llvm_fma_rte_f64(x, y, z);
}
__device__
inline
double __fma_ru(double x, double y, double z)
{
    return __llvm_fma_rtn_f64(x, y, z);
}
__device__
inline
double __fma_rz(double x, double y, double z)
{
    return __llvm_fma_rtz_f64(x, y, z);
}
// END INTRINSICS
// END DOUBLE
=======
#include <hip/hip_vector_types.h>
#include <hip/hcc_detail/device_functions.h>

__device__ float acosf(float x);
__device__ float acoshf(float x);
__device__ float asinf(float x);
__device__ float asinhf(float x);
__device__ float atan2f(float y, float x);
__device__ float atanf(float x);
__device__ float atanhf(float x);
__device__ float cbrtf(float x);
__device__ float ceilf(float x);
__device__ float copysignf(float x, float y);
__device__ float cosf(float x);
__device__ float coshf(float x);
__device__ float cospif(float x);
//__device__ float cyl_bessel_i0f(float x);
//__device__ float cyl_bessel_i1f(float x);
__device__ float erfcf(float x);
__device__ float erfcinvf(float y);
__device__ float erfcxf(float x);
__device__ float erff(float x);
__device__ float erfinvf(float y);
__device__ float exp10f(float x);
__device__ float exp2f(float x);
__device__ float expf(float x);
__device__ float expm1f(float x);
__device__ int abs(int x);
__device__ long long abs(long long x);
__device__ double abs(double x);
__device__ long int abs(long int x);
__device__ long long int labs(long long int x);
__device__ float fabsf(float x);
__device__ float fdimf(float x, float y);
__device__ float fdividef(float x, float y);
__device__ float floorf(float x);
__device__ float fmaf(float x, float y, float z);
__device__ float fmaxf(float x, float y);
__device__ float fminf(float x, float y);
__device__ float fmodf(float x, float y);
__device__ float frexpf(float x, int* nptr);
__device__ float hypotf(float x, float y);
__device__ int ilogbf(float x);
__device__ int isfinite(float a);
__device__ unsigned isinf(float a);
__device__ unsigned isnan(float a);
__device__ float j0f(float x);
__device__ float j1f(float x);
__device__ float jnf(int n, float x);
__device__ float ldexpf(float x, int exp);
__device__ float lgammaf(float x);
__device__ long long int llrintf(float x);
__device__ long long int llroundf(float x);
__device__ float log10f(float x);
__device__ float log1pf(float x);
__device__ float logbf(float x);
__device__ long int lrintf(float x);
__device__ long int lroundf(float x);
//__device__ float modff(float x, float *iptr);
__device__ float nanf(const char* tagp);
__device__ float nearbyintf(float x);
//__device__ float nextafterf(float x, float y);
__device__ float norm3df(float a, float b, float c);
__device__ float norm4df(float a, float b, float c, float d);
__device__ float normcdff(float y);
__device__ float normcdfinvf(float y);
__device__ float normf(int dim, const float* a);
__device__ float powf(float x, float y);
__device__ float rcbrtf(float x);
__device__ float remainderf(float x, float y);
__device__ float remquof(float x, float y, int* quo);
__device__ float rhypotf(float x, float y);
__device__ float rintf(float x);
__device__ float rnorm3df(float a, float b, float c);
__device__ float rnorm4df(float a, float b, float c, float d);
__device__ float rnormf(int dim, const float* a);
__device__ float roundf(float x);
__device__ float rsqrtf(float x);
__device__ float scalblnf(float x, long int n);
__device__ float scalbnf(float x, int n);
__device__ int signbit(float a);
__device__ void sincosf(float x, float* sptr, float* cptr);
__device__ void sincospif(float x, float* sptr, float* cptr);
__device__ float sinf(float x);
__device__ float sinhf(float x);
__device__ float sinpif(float x);
__device__ float sqrtf(float x);
__device__ float tanf(float x);
__device__ float tanhf(float x);
__device__ float tgammaf(float x);
__device__ float truncf(float x);
__device__ float y0f(float x);
__device__ float y1f(float x);
__device__ float ynf(int n, float x);

__device__ double acos(double x);
__device__ double acosh(double x);
__device__ double asin(double x);
__device__ double asinh(double x);
__device__ double atan(double x);
__device__ double atan2(double y, double x);
__device__ double atanh(double x);
__device__ double cbrt(double x);
__device__ double ceil(double x);
__device__ double copysign(double x, double y);
__device__ double cos(double x);
__device__ double cosh(double x);
__device__ double cospi(double x);
//__device__ double cyl_bessel_i0(double x);
//__device__ double cyl_bessel_i1(double x);
__device__ double erf(double x);
__device__ double erfc(double x);
__device__ double erfcinv(double y);
__device__ double erfcx(double x);
__device__ double erfinv(double x);
__device__ double exp(double x);
__device__ double exp10(double x);
__device__ double exp2(double x);
__device__ double expm1(double x);
__device__ double fabs(double x);
__device__ double fdim(double x, double y);
__device__ double floor(double x);
__device__ double fma(double x, double y, double z);
__device__ double fmax(double x, double y);
__device__ double fmin(double x, double y);
__device__ double fmod(double x, double y);
__device__ double frexp(double x, int* nptr);
__device__ double hypot(double x, double y);
__device__ int ilogb(double x);
__device__ int isfinite(double x);
__device__ unsigned isinf(double x);
__device__ unsigned isnan(double x);
__device__ double j0(double x);
__device__ double j1(double x);
__device__ double jn(int n, double x);
__device__ double ldexp(double x, int exp);
__device__ double lgamma(double x);
__device__ long long llrint(double x);
__device__ long long llround(double x);
__device__ double log(double x);
__device__ double log10(double x);
__device__ double log1p(double x);
__device__ double log2(double x);
__device__ double logb(double x);
__device__ long int lrint(double x);
__device__ long int lround(double x);
//__device__ double modf(double x, double *iptr);
__device__ double nan(const char* tagp);
__device__ double nearbyint(double x);
__device__ double nextafter(double x, double y);
__device__ double norm(int dim, const double* t);
__device__ double norm3d(double a, double b, double c);
__device__ double norm4d(double a, double b, double c, double d);
__device__ double normcdf(double y);
__device__ double normcdfinv(double y);
__device__ double pow(double x, double y);
__device__ double rcbrt(double x);
__device__ double remainder(double x, double y);
//__device__ double remquo(double x, double y, int *quo);
__device__ double rhypot(double x, double y);
__device__ double rint(double x);
__device__ double rnorm(int dim, const double* t);
__device__ double rnorm3d(double a, double b, double c);
__device__ double rnorm4d(double a, double b, double c, double d);
__device__ double round(double x);
__device__ double rsqrt(double x);
__device__ double scalbln(double x, long int n);
__device__ double scalbn(double x, int n);
__device__ int signbit(double a);
__device__ double sin(double a);
__device__ void sincos(double x, double* sptr, double* cptr);
__device__ void sincospi(double x, double* sptr, double* cptr);
__device__ double sinh(double x);
__device__ double sinpi(double x);
__device__ double sqrt(double x);
__device__ double tan(double x);
__device__ double tanh(double x);
__device__ double tgamma(double x);
__device__ double trunc(double x);
__device__ double y0(double x);
__device__ double y1(double y);
__device__ double yn(int n, double x);

// ENDPARSER

#ifdef HIP_FAST_MATH
// Single Precision Precise Math when enabled

__device__ inline float cosf(float x) { return __hip_fast_cosf(x); }

__device__ inline float exp10f(float x) { return __hip_fast_exp10f(x); }

__device__ inline float expf(float x) { return __hip_fast_expf(x); }

__device__ inline float log10f(float x) { return __hip_fast_log10f(x); }

__device__ inline float log2f(float x) { return __hip_fast_log2f(x); }

__device__ inline float logf(float x) { return __hip_fast_logf(x); }

__device__ inline float powf(float base, float exponent) { return __hip_fast_powf(base, exponent); }

__device__ inline void sincosf(float x, float* s, float* c) { return __hip_fast_sincosf(x, s, c); }

__device__ inline float sinf(float x) { return __hip_fast_sinf(x); }

__device__ inline float tanf(float x) { return __hip_fast_tanf(x); }

#else

__device__ float sinf(float);
__device__ float cosf(float);
__device__ float tanf(float);
__device__ void sincosf(float, float*, float*);
__device__ float logf(float);
__device__ float log2f(float);
__device__ float log10f(float);
__device__ float expf(float);
__device__ float exp10f(float);
__device__ float powf(float, float);

#endif


#endif
>>>>>>> 449ddba0
<|MERGE_RESOLUTION|>--- conflicted
+++ resolved
@@ -25,9 +25,9 @@
 #include "ocml_math_fwd.h"
 
 #include <hip/hip_runtime.h>
-<<<<<<< HEAD
 
 #include <assert.h>
+#include <limits.h>
 #include <stdint.h>
 
 __device__
@@ -100,6 +100,9 @@
 }
 
 // BEGIN FLOAT
+__device__
+inline
+float abs(float x) { return __ocml_fabs_f32(x); }
 __device__
 inline
 float acosf(float x) { return __ocml_acos_f32(x); }
@@ -629,6 +632,9 @@
 // BEGIN DOUBLE
 __device__
 inline
+double abs(double x) { return __ocml_fabs_f64(x); }
+__device__
+inline
 double acos(double x) { return __ocml_acos_f64(x); }
 __device__
 inline
@@ -1103,230 +1109,36 @@
 }
 // END INTRINSICS
 // END DOUBLE
-=======
-#include <hip/hip_vector_types.h>
-#include <hip/hcc_detail/device_functions.h>
-
-__device__ float acosf(float x);
-__device__ float acoshf(float x);
-__device__ float asinf(float x);
-__device__ float asinhf(float x);
-__device__ float atan2f(float y, float x);
-__device__ float atanf(float x);
-__device__ float atanhf(float x);
-__device__ float cbrtf(float x);
-__device__ float ceilf(float x);
-__device__ float copysignf(float x, float y);
-__device__ float cosf(float x);
-__device__ float coshf(float x);
-__device__ float cospif(float x);
-//__device__ float cyl_bessel_i0f(float x);
-//__device__ float cyl_bessel_i1f(float x);
-__device__ float erfcf(float x);
-__device__ float erfcinvf(float y);
-__device__ float erfcxf(float x);
-__device__ float erff(float x);
-__device__ float erfinvf(float y);
-__device__ float exp10f(float x);
-__device__ float exp2f(float x);
-__device__ float expf(float x);
-__device__ float expm1f(float x);
-__device__ int abs(int x);
-__device__ long long abs(long long x);
-__device__ double abs(double x);
-__device__ long int abs(long int x);
-__device__ long long int labs(long long int x);
-__device__ float fabsf(float x);
-__device__ float fdimf(float x, float y);
-__device__ float fdividef(float x, float y);
-__device__ float floorf(float x);
-__device__ float fmaf(float x, float y, float z);
-__device__ float fmaxf(float x, float y);
-__device__ float fminf(float x, float y);
-__device__ float fmodf(float x, float y);
-__device__ float frexpf(float x, int* nptr);
-__device__ float hypotf(float x, float y);
-__device__ int ilogbf(float x);
-__device__ int isfinite(float a);
-__device__ unsigned isinf(float a);
-__device__ unsigned isnan(float a);
-__device__ float j0f(float x);
-__device__ float j1f(float x);
-__device__ float jnf(int n, float x);
-__device__ float ldexpf(float x, int exp);
-__device__ float lgammaf(float x);
-__device__ long long int llrintf(float x);
-__device__ long long int llroundf(float x);
-__device__ float log10f(float x);
-__device__ float log1pf(float x);
-__device__ float logbf(float x);
-__device__ long int lrintf(float x);
-__device__ long int lroundf(float x);
-//__device__ float modff(float x, float *iptr);
-__device__ float nanf(const char* tagp);
-__device__ float nearbyintf(float x);
-//__device__ float nextafterf(float x, float y);
-__device__ float norm3df(float a, float b, float c);
-__device__ float norm4df(float a, float b, float c, float d);
-__device__ float normcdff(float y);
-__device__ float normcdfinvf(float y);
-__device__ float normf(int dim, const float* a);
-__device__ float powf(float x, float y);
-__device__ float rcbrtf(float x);
-__device__ float remainderf(float x, float y);
-__device__ float remquof(float x, float y, int* quo);
-__device__ float rhypotf(float x, float y);
-__device__ float rintf(float x);
-__device__ float rnorm3df(float a, float b, float c);
-__device__ float rnorm4df(float a, float b, float c, float d);
-__device__ float rnormf(int dim, const float* a);
-__device__ float roundf(float x);
-__device__ float rsqrtf(float x);
-__device__ float scalblnf(float x, long int n);
-__device__ float scalbnf(float x, int n);
-__device__ int signbit(float a);
-__device__ void sincosf(float x, float* sptr, float* cptr);
-__device__ void sincospif(float x, float* sptr, float* cptr);
-__device__ float sinf(float x);
-__device__ float sinhf(float x);
-__device__ float sinpif(float x);
-__device__ float sqrtf(float x);
-__device__ float tanf(float x);
-__device__ float tanhf(float x);
-__device__ float tgammaf(float x);
-__device__ float truncf(float x);
-__device__ float y0f(float x);
-__device__ float y1f(float x);
-__device__ float ynf(int n, float x);
-
-__device__ double acos(double x);
-__device__ double acosh(double x);
-__device__ double asin(double x);
-__device__ double asinh(double x);
-__device__ double atan(double x);
-__device__ double atan2(double y, double x);
-__device__ double atanh(double x);
-__device__ double cbrt(double x);
-__device__ double ceil(double x);
-__device__ double copysign(double x, double y);
-__device__ double cos(double x);
-__device__ double cosh(double x);
-__device__ double cospi(double x);
-//__device__ double cyl_bessel_i0(double x);
-//__device__ double cyl_bessel_i1(double x);
-__device__ double erf(double x);
-__device__ double erfc(double x);
-__device__ double erfcinv(double y);
-__device__ double erfcx(double x);
-__device__ double erfinv(double x);
-__device__ double exp(double x);
-__device__ double exp10(double x);
-__device__ double exp2(double x);
-__device__ double expm1(double x);
-__device__ double fabs(double x);
-__device__ double fdim(double x, double y);
-__device__ double floor(double x);
-__device__ double fma(double x, double y, double z);
-__device__ double fmax(double x, double y);
-__device__ double fmin(double x, double y);
-__device__ double fmod(double x, double y);
-__device__ double frexp(double x, int* nptr);
-__device__ double hypot(double x, double y);
-__device__ int ilogb(double x);
-__device__ int isfinite(double x);
-__device__ unsigned isinf(double x);
-__device__ unsigned isnan(double x);
-__device__ double j0(double x);
-__device__ double j1(double x);
-__device__ double jn(int n, double x);
-__device__ double ldexp(double x, int exp);
-__device__ double lgamma(double x);
-__device__ long long llrint(double x);
-__device__ long long llround(double x);
-__device__ double log(double x);
-__device__ double log10(double x);
-__device__ double log1p(double x);
-__device__ double log2(double x);
-__device__ double logb(double x);
-__device__ long int lrint(double x);
-__device__ long int lround(double x);
-//__device__ double modf(double x, double *iptr);
-__device__ double nan(const char* tagp);
-__device__ double nearbyint(double x);
-__device__ double nextafter(double x, double y);
-__device__ double norm(int dim, const double* t);
-__device__ double norm3d(double a, double b, double c);
-__device__ double norm4d(double a, double b, double c, double d);
-__device__ double normcdf(double y);
-__device__ double normcdfinv(double y);
-__device__ double pow(double x, double y);
-__device__ double rcbrt(double x);
-__device__ double remainder(double x, double y);
-//__device__ double remquo(double x, double y, int *quo);
-__device__ double rhypot(double x, double y);
-__device__ double rint(double x);
-__device__ double rnorm(int dim, const double* t);
-__device__ double rnorm3d(double a, double b, double c);
-__device__ double rnorm4d(double a, double b, double c, double d);
-__device__ double round(double x);
-__device__ double rsqrt(double x);
-__device__ double scalbln(double x, long int n);
-__device__ double scalbn(double x, int n);
-__device__ int signbit(double a);
-__device__ double sin(double a);
-__device__ void sincos(double x, double* sptr, double* cptr);
-__device__ void sincospi(double x, double* sptr, double* cptr);
-__device__ double sinh(double x);
-__device__ double sinpi(double x);
-__device__ double sqrt(double x);
-__device__ double tan(double x);
-__device__ double tanh(double x);
-__device__ double tgamma(double x);
-__device__ double trunc(double x);
-__device__ double y0(double x);
-__device__ double y1(double y);
-__device__ double yn(int n, double x);
-
-// ENDPARSER
-
-#ifdef HIP_FAST_MATH
-// Single Precision Precise Math when enabled
-
-__device__ inline float cosf(float x) { return __hip_fast_cosf(x); }
-
-__device__ inline float exp10f(float x) { return __hip_fast_exp10f(x); }
-
-__device__ inline float expf(float x) { return __hip_fast_expf(x); }
-
-__device__ inline float log10f(float x) { return __hip_fast_log10f(x); }
-
-__device__ inline float log2f(float x) { return __hip_fast_log2f(x); }
-
-__device__ inline float logf(float x) { return __hip_fast_logf(x); }
-
-__device__ inline float powf(float base, float exponent) { return __hip_fast_powf(base, exponent); }
-
-__device__ inline void sincosf(float x, float* s, float* c) { return __hip_fast_sincosf(x, s, c); }
-
-__device__ inline float sinf(float x) { return __hip_fast_sinf(x); }
-
-__device__ inline float tanf(float x) { return __hip_fast_tanf(x); }
-
-#else
-
-__device__ float sinf(float);
-__device__ float cosf(float);
-__device__ float tanf(float);
-__device__ void sincosf(float, float*, float*);
-__device__ float logf(float);
-__device__ float log2f(float);
-__device__ float log10f(float);
-__device__ float expf(float);
-__device__ float exp10f(float);
-__device__ float powf(float, float);
-
+
+// BEGIN INTEGER
+__device__
+inline
+int abs(int x)
+{
+    int sgn = x >> (sizeof(int) * CHAR_BIT - 1);
+    return (x ^ sgn) - sgn;
+}
+__device__
+inline
+long labs(long x)
+{
+    long sgn = x >> (sizeof(long) * CHAR_BIT - 1);
+    return (x ^ sgn) - sgn;
+}
+__device__
+inline
+long long llabs(long long x)
+{
+    long long sgn = x >> (sizeof(long long) * CHAR_BIT - 1);
+    return (x ^ sgn) - sgn;
+}
+
+#if defined(__cplusplus)
+    __device__
+    inline
+    long abs(long x) { return labs(x); }
+    __device__
+    inline
+    long long abs(long long x) { return llabs(x); }
 #endif
-
-
-#endif
->>>>>>> 449ddba0
+// END INTEGER