--- conflicted
+++ resolved
@@ -23,35 +23,11 @@
 #include <hc_math.hpp>
 #include "device_util.h"
 
-<<<<<<< HEAD
-=======
 extern "C" float __ocml_floor_f32(float);
 extern "C" float __ocml_rint_f32(float);
 extern "C" float __ocml_ceil_f32(float);
 extern "C" float __ocml_trunc_f32(float);
 
-struct holder64Bit{
-  union{
-    double d;
-    unsigned long int uli;
-    signed long int sli;
-    signed int si[2];
-    unsigned int ui[2];
-  };
-} __attribute__((aligned(8)));
-
-struct holder32Bit {
-  union {
-    float f;
-    unsigned int ui;
-    signed int si;
-  };
-} __attribute__((aligned(4)));
-
-__device__ struct holder64Bit hold64;
-__device__ struct holder32Bit hold32;
-
->>>>>>> 81454840
 __device__ float __double2float_rd(double x)
 {
   return (double)x;
