/*
Copyright (c) 2015-2016 Advanced Micro Devices, Inc. All rights reserved.

Permission is hereby granted, free of charge, to any person obtaining a copy
of this software and associated documentation files (the "Software"), to deal
in the Software without restriction, including without limitation the rights
to use, copy, modify, merge, publish, distribute, sublicense, and/or sell
copies of the Software, and to permit persons to whom the Software is
furnished to do so, subject to the following conditions:

The above copyright notice and this permission notice shall be included in
all copies or substantial portions of the Software.

THE SOFTWARE IS PROVIDED "AS IS", WITHOUT WARRANTY OF ANY KIND, EXPRESS OR
IMPLIED, INCLUDING BUT NOT LIMITED TO THE WARRANTIES OF MERCHANTABILITY,
FITNESS FOR A PARTICULAR PURPOSE AND NONINFRINGEMENT.  IN NO EVENT SHALL THE
AUTHORS OR COPYRIGHT HOLDERS BE LIABLE FOR ANY CLAIM, DAMAGES OR OTHER
LIABILITY, WHETHER IN AN ACTION OF CONTRACT, TORT OR OTHERWISE, ARISING FROM,
OUT OF OR IN CONNECTION WITH THE SOFTWARE OR THE USE OR OTHER DEALINGS IN
THE SOFTWARE.
*/
/**
 * @file hip_hcc.cpp
 *
 * Contains definitions for functions that are large enough that we don't want to inline them everywhere.
 * This file is compiled and linked into apps running HIP / HCC path.
 */
#include <assert.h>
#include <stdint.h>
#include <iostream>
#include <sstream>
#include <list>
#include <sys/types.h>
#include <unistd.h>
#include <deque>
#include <vector>
#include <algorithm>

#include <hc.hpp>
#include <hc_am.hpp>

#include "hip_runtime.h"

#include "hsa_ext_amd.h"



#define INLINE static inline

//---
// Environment variables:

// Intended to distinguish whether an environment variable should be visible only in debug mode, or in debug+release.
//static const int debug = 0;
static const int release = 1;


int HIP_LAUNCH_BLOCKING = 0;

int HIP_PRINT_ENV = 0;
int HIP_TRACE_API= 0;
int HIP_DB= 0;
int HIP_STAGING_SIZE = 64;   /* size of staging buffers, in KB */
int HIP_STAGING_BUFFERS = 2;    // TODO - remove, two buffers should be enough.
int HIP_PININPLACE = 0;
int HIP_STREAM_SIGNALS = 2;  /* number of signals to allocate at stream creation */
int HIP_VISIBLE_DEVICES = 0; /* Contains a comma-separated sequence of GPU identifiers */
std::vector<int> g_hip_visible_devices; /* vector of integers that contains the visible device IDs */


//---
// Chicken bits for disabling functionality to work around potential issues:
int HIP_DISABLE_HW_KERNEL_DEP = 1;
int HIP_DISABLE_HW_COPY_DEP = 1;

int HIP_DISABLE_BIDIR_MEMCPY = 0;
int HIP_ONESHOT_COPY_DEP     = 1;  // TODO - setting this =1  is a good thing, reduces input deps


// If set, thread-safety is enforced on all stream functions.
// Stream functions will acquire a mutex before entering critical sections.
#define STREAM_THREAD_SAFE 1

// If FORCE_SAMEDIR_COPY_DEP=1 , HIP runtime will add 
// synchronization for sequential commands in the same stream.  
// If FORCE_SAMEDIR_COPY_DEP=0 data copies in the same direction are assumed to be correctly ordered.
// ROCR runtime implementation currently provides this guarantee when using SDMA queues but not 
// when using shader queues.  
#define FORCE_SAMEDIR_COPY_DEP 1


// Compile debug trace mode - this prints debug messages to stderr when env var HIP_DB is set.
// May be set to 0 to remove debug if checks - possible code size and performance difference?
#define COMPILE_DB_TRACE 1


// Color defs for debug messages:
#define KNRM  "\x1B[0m"
#define KRED  "\x1B[31m"
#define KGRN  "\x1B[32m"
#define KYEL  "\x1B[33m"
#define KBLU  "\x1B[34m"
#define KMAG  "\x1B[35m"
#define KCYN  "\x1B[36m"
#define KWHT  "\x1B[37m"


//---
//Debug flags:
#define DB_API    0 /* 0x01 - shortcut to enable HIP_TRACE_API on single switch */
#define DB_SYNC   1 /* 0x02 - trace synchronization pieces */
#define DB_MEM    2 /* 0x04 - trace memory allocation / deallocation */
#define DB_COPY1  3 /* 0x08 - trace memory copy commands. . */
#define DB_SIGNAL 4 /* 0x10 - trace signal pool commands */
#define DB_COPY2  5 /* 0x20 - trace memory copy commands. Detailed. */
// When adding a new debug flag, also add to the char name table below.

const char *dbName [] =
{
    KNRM "hip-api", // not used, 
    KYEL "hip-sync",
    KCYN "hip-mem",
    KMAG "hip-copy1",
    KRED "hip-signal",
    KNRM "hip-copy2",
};

#if COMPILE_DB_TRACE
#define tprintf(trace_level, ...) {\
    if (HIP_DB & (1<<(trace_level))) {\
        fprintf (stderr, "  %s:", dbName[trace_level]); \
        fprintf (stderr, __VA_ARGS__);\
        fprintf (stderr, "%s", KNRM); \
    }\
}
#else 
/* Compile to empty code */
#define tprintf(trace_level, ...) 
#endif


class ihipException : public std::exception
{
public:
    ihipException(hipError_t e) : _code(e) {};

    hipError_t _code; 
};


const hipStream_t hipStreamNull = 0x0;

struct ihipDevice_t;


enum ihipCommand_t {
    ihipCommandKernel,
    ihipCommandCopyH2D,
    ihipCommandCopyD2H,
};

const char* ihipCommandName[] = {
    "Kernel", "CopyH2D", "CopyD2H"
};



typedef uint64_t SIGSEQNUM;

//---
// Small wrapper around signals.
// Designed to be used from stream.
// TODO-someday refactor this class so it can be stored in a vector<>
// we already store the index here so we can use for garbage collection.
struct ihipSignal_t {
    hsa_signal_t   _hsa_signal; // hsa signal handle
    int            _index;      // Index in pool, used for garbage collection.
    SIGSEQNUM      _sig_id;     // unique sequentially increasing ID.

    ihipSignal_t();
    ~ihipSignal_t();

    inline void release();
};


// Used to remove lock, for performance or stimulating bugs.
class FakeMutex
{
  public:
    void lock() {  }
    bool try_lock() {return true; }
    void unlock() { }
};


#if STREAM_THREAD_SAFE
typedef std::mutex StreamMutex;
#else
typedef FakeMutex StreamMutex;
#endif



// Internal stream structure.
class ihipStream_t {
public:

    ihipStream_t(unsigned device_index, hc::accelerator_view av, unsigned int flags);
    ~ihipStream_t();

    inline void                 reclaimSignals(SIGSEQNUM sigNum);
    inline void                 waitAndReclaimOlder(ihipSignal_t *signal);
    inline void                 wait();

    inline ihipDevice_t *       getDevice() const;

    ihipSignal_t *              getSignal() ;

    inline bool                 preKernelCommand();
    inline void                 postKernelCommand(hc::completion_future &kernel_future);
    inline int                  copyCommand(ihipSignal_t *lastCopy, hsa_signal_t *waitSignal, ihipCommand_t copyType);

    inline void                 resetToEmpty();

    inline SIGSEQNUM            lastCopySeqId() { return _last_copy_signal ? _last_copy_signal->_sig_id : 0; };
    StreamMutex &               mutex() {return _mutex;};

    //---
    hc::accelerator_view _av;
    unsigned            _flags;
private:
    void                        enqueueBarrier(hsa_queue_t* queue, ihipSignal_t *depSignal);

    unsigned                    _device_index;
    ihipCommand_t               _last_command_type;  // type of the last command

    // signal of last copy command sent to the stream.
    // May be NULL, indicating the previous command has completley finished and future commands don't need to create a dependency.
    // Copy can be either H2D or D2H.
    ihipSignal_t                *_last_copy_signal;
    hc::completion_future       _last_kernel_future;  // Completion future of last kernel command sent to GPU.

    int                         _signalCursor;

    SIGSEQNUM                   _stream_sig_id;      // Monotonically increasing unique signal id.
    SIGSEQNUM                   _oldest_live_sig_id; // oldest live seq_id, anything < this can be allocated.
    std::deque<ihipSignal_t>    _signalPool;   // Pool of signals for use by this stream.

    StreamMutex                  _mutex;
};



//----
// Internal event structure:
enum hipEventStatus_t {
   hipEventStatusUnitialized = 0, // event is unutilized, must be "Created" before use.
   hipEventStatusCreated     = 1,
   hipEventStatusRecording   = 2, // event has been enqueued to record something.
   hipEventStatusRecorded    = 3, // event has been recorded - timestamps are valid.
} ;


// internal hip event structure.
struct ihipEvent_t {
    hipEventStatus_t       _state;

    hipStream_t           _stream;  // Stream where the event is recorded, or NULL if all streams.
    unsigned              _flags;

    hc::completion_future _marker;
    uint64_t              _timestamp;  // store timestamp, may be set on host or by marker.

    SIGSEQNUM             _copy_seq_id;
} ;


//-------------------------------------------------------------------------------------------------
struct StagingBuffer {

    static const int _max_buffers = 4;

    StagingBuffer(ihipDevice_t *device, size_t bufferSize, int numBuffers) ;
    ~StagingBuffer();

    void CopyHostToDevice(void* dst, const void* src, size_t sizeBytes, hsa_signal_t *waitFor);
    void CopyHostToDevicePinInPlace(void* dst, const void* src, size_t sizeBytes, hsa_signal_t *waitFor);

    void CopyDeviceToHost   (void* dst, const void* src, size_t sizeBytes, hsa_signal_t *waitFor);
    void CopyDeviceToHostPinInPlace(void* dst, const void* src, size_t sizeBytes, hsa_signal_t *waitFor);


private:
    ihipDevice_t    *_device;
    size_t          _bufferSize;  // Size of the buffers.
    int             _numBuffers;

    char            *_pinnedStagingBuffer[_max_buffers];
    hsa_signal_t     _completion_signal[_max_buffers];
};



//-------------------------------------------------------------------------------------------------
struct ihipDevice_t
{
    unsigned                _device_index; // index into g_devices.

    hipDeviceProp_t         _props;        // saved device properties.
    hc::accelerator         _acc;
    hsa_agent_t             _hsa_agent;    // hsa agent handle

    // The NULL stream is used if no other stream is specified.
    // NULL has special synchronization properties with other streams.
    ihipStream_t            *_null_stream;

    std::list<ihipStream_t*> _streams;   // streams associated with this device.

    unsigned                _compute_units;

    hsa_signal_t             _copy_signal;       // signal to use for synchronous memcopies
    std::mutex               _copy_lock[2];      // mutex for each direction.
    StagingBuffer           *_staging_buffer[2]; // one buffer for each direction.

public:
    void reset();
    void init(unsigned device_index, hc::accelerator acc);
    hipError_t getProperties(hipDeviceProp_t* prop);

    ~ihipDevice_t();
};


//=================================================================================================
// Global Data Structures:
//=================================================================================================
//TLS - must be initialized here.
thread_local hipError_t tls_lastHipError = hipSuccess;
thread_local int tls_defaultDevice = 0;

// Global initialization.
std::once_flag hip_initialized;
ihipDevice_t *g_devices; // Array of all non-emulated (ie GPU) accelerators in the system.
bool g_visible_device = false; // Set the flag when HIP_VISIBLE_DEVICES is set
unsigned g_deviceCnt;
//=================================================================================================


//=================================================================================================
//Forward Declarations:
//=================================================================================================
INLINE bool ihipIsValidDevice(unsigned deviceIndex);

//=================================================================================================
// Implementation:
//=================================================================================================


//=================================================================================================
// ihipSignal_t:
//=================================================================================================
//
//---
ihipSignal_t::ihipSignal_t() :  _sig_id(0)
{
  if (hsa_signal_create(0/*value*/, 0, NULL, &_hsa_signal) != HSA_STATUS_SUCCESS) {
  throw ihipException(hipErrorOutOfResources);
}
tprintf (DB_SIGNAL, "  allocated hsa_signal=%lu\n", (_hsa_signal.handle));
}

//---
ihipSignal_t::~ihipSignal_t()
{
    tprintf (DB_SIGNAL, "  destroy hsa_signal #%lu (#%lu)\n", (_hsa_signal.handle), _sig_id);
    if (hsa_signal_destroy(_hsa_signal) != HSA_STATUS_SUCCESS) {
       throw ihipException(hipErrorOutOfResources);
    }
};



//=================================================================================================
// ihipStream_t:
//=================================================================================================
//---
ihipStream_t::ihipStream_t(unsigned device_index, hc::accelerator_view av, unsigned int flags) :
    _av(av),
    _flags(flags),
    _device_index(device_index),
    _last_copy_signal(0),
    _signalCursor(0),
    _stream_sig_id(0),
    _oldest_live_sig_id(1)
{
    tprintf(DB_SYNC, " streamCreate: stream=%p\n", this);
    _signalPool.resize(HIP_STREAM_SIGNALS > 0 ? HIP_STREAM_SIGNALS : 1);

    resetToEmpty();
};


//---
ihipStream_t::~ihipStream_t()
{
    _signalPool.clear();
}


//---
// Reset the stream to "empty" - next command will not set up an inpute dependency on any older signal.
void ihipStream_t::resetToEmpty()
{
    _last_command_type = ihipCommandCopyH2D;
    _last_copy_signal = NULL;
}

//---
void ihipStream_t::reclaimSignals(SIGSEQNUM sigNum)
{
    tprintf(DB_SIGNAL, "reclaim signal #%lu\n", sigNum);
    // Mark all signals older and including this one as available for
    _oldest_live_sig_id = sigNum+1;
}


//---
void ihipStream_t::waitAndReclaimOlder(ihipSignal_t *signal)
{
    hsa_signal_wait_acquire(_last_copy_signal->_hsa_signal, HSA_SIGNAL_CONDITION_LT, 1, UINT64_MAX, HSA_WAIT_STATE_ACTIVE);

    reclaimSignals(_last_copy_signal->_sig_id);

}


//---
//Wait for all queues kernels in the associated accelerator_view to complete.
void ihipStream_t::wait()
{
    tprintf (DB_SYNC, "stream %p wait for queue-empty and lastCopy:#%lu...\n", this, _last_copy_signal ? _last_copy_signal->_sig_id: 0x0 );
    _av.wait();
    if (_last_copy_signal) {
        this->waitAndReclaimOlder(_last_copy_signal);
    }

    resetToEmpty();
};


//---
inline ihipDevice_t * ihipStream_t::getDevice() const
{
    if (ihipIsValidDevice(_device_index)) {
        return &g_devices[_device_index];
    } else {
        return NULL;
    }
};


//---
// Allocate a new signal from the signal pool.
// Returned signals have value of 0.
// Signals are intended for use in this stream and are always reclaimed "in-order".
ihipSignal_t *ihipStream_t::getSignal()
{
    int numToScan = _signalPool.size();
    do {
        auto thisCursor = _signalCursor;
        if (++_signalCursor == _signalPool.size()) {
            _signalCursor = 0;
        }

        if (_signalPool[thisCursor]._sig_id < _oldest_live_sig_id) {
            _signalPool[thisCursor]._index = thisCursor;
            _signalPool[thisCursor]._sig_id  =  ++_stream_sig_id;  // allocate it.


            return &_signalPool[thisCursor];
        }

    } while (--numToScan) ;

    assert(numToScan == 0);

    // Have to grow the pool:
    _signalCursor = _signalPool.size(); // set to the beginning of the new entries:
    _signalPool.resize(_signalPool.size() * 2);
    tprintf (DB_SIGNAL, "grow signal pool to %zu entries, cursor=%d\n", _signalPool.size(), _signalCursor);
    return getSignal();  // try again,

    // Should never reach here.
    assert(0);
}


//---
void ihipStream_t::enqueueBarrier(hsa_queue_t* queue, ihipSignal_t *depSignal)
{

    // Obtain the write index for the command queue
    uint64_t index = hsa_queue_load_write_index_relaxed(queue);
    const uint32_t queueMask = queue->size - 1;

    // Define the barrier packet to be at the calculated queue index address
    hsa_barrier_and_packet_t* barrier = &(((hsa_barrier_and_packet_t*)(queue->base_address))[index&queueMask]);
    memset(barrier, 0, sizeof(hsa_barrier_and_packet_t));

    // setup header
    uint16_t header = HSA_PACKET_TYPE_BARRIER_AND << HSA_PACKET_HEADER_TYPE;
    header |= 1 << HSA_PACKET_HEADER_BARRIER;
    //header |= HSA_FENCE_SCOPE_SYSTEM << HSA_PACKET_HEADER_ACQUIRE_FENCE_SCOPE;
    //header |= HSA_FENCE_SCOPE_SYSTEM << HSA_PACKET_HEADER_RELEASE_FENCE_SCOPE;
    barrier->header = header;

    barrier->dep_signal[0] = depSignal->_hsa_signal;

    barrier->completion_signal.handle = 0;

    // TODO - check queue overflow, return error:
    // Increment write index and ring doorbell to dispatch the kernel
    hsa_queue_store_write_index_relaxed(queue, index+1);
    hsa_signal_store_relaxed(queue->doorbell_signal, index);
}


//--
//When the commands in a stream change types (ie kernel command follows a data command,
//or data command follows a kernel command), then we need to add a barrier packet
//into the stream to mimic CUDA stream semantics.  (some hardware uses separate
//queues for data commands and kernel commands, and no implicit ordering is provided).
//
inline bool ihipStream_t::preKernelCommand()
{
    _mutex.lock(); // will be unlocked in postKernelCommand

    bool addedSync = false;
    // If switching command types, we need to add a barrier packet to synchronize things.
    if (_last_command_type != ihipCommandKernel) {
        if (_last_copy_signal) {
            addedSync = true;

            hsa_queue_t * q =  (hsa_queue_t*)_av.get_hsa_queue();
            if (HIP_DISABLE_HW_KERNEL_DEP == 0) {
                this->enqueueBarrier(q, _last_copy_signal);
                tprintf (DB_SYNC, "stream %p switch %s to %s (barrier pkt inserted with wait on #%lu)\n",
                        this, ihipCommandName[_last_command_type], ihipCommandName[ihipCommandKernel], _last_copy_signal->_sig_id)

            } else if (HIP_DISABLE_HW_KERNEL_DEP>0) {
                    tprintf (DB_SYNC, "stream %p switch %s to %s (HOST wait for previous...)\n",
                            this, ihipCommandName[_last_command_type], ihipCommandName[ihipCommandKernel]);
                    this->waitAndReclaimOlder(_last_copy_signal);
            } else if (HIP_DISABLE_HW_KERNEL_DEP==-1) {
                tprintf (DB_SYNC, "stream %p switch %s to %s (IGNORE dependency)\n",
                        this, ihipCommandName[_last_command_type], ihipCommandName[ihipCommandKernel]);
            }
        }
        _last_command_type = ihipCommandKernel;
    }

    return addedSync;
}


//---
inline void ihipStream_t::postKernelCommand(hc::completion_future &kernelFuture)
{
    _last_kernel_future = kernelFuture;

    _mutex.unlock();
};



//---
// Called whenever a copy command is set to the stream.
// Examines the last command sent to this stream and returns a signal to wait on, if required.
inline int ihipStream_t::copyCommand(ihipSignal_t *lastCopy, hsa_signal_t *waitSignal, ihipCommand_t copyType)
{
    int needSync = 0;

    waitSignal->handle = 0;
    // If switching command types, we need to add a barrier packet to synchronize things.
    if (FORCE_SAMEDIR_COPY_DEP || (_last_command_type != copyType)) {


        if (_last_command_type == ihipCommandKernel) {
            tprintf (DB_SYNC, "stream %p switch %s to %s (async copy dep on prev kernel)\n",
                    this, ihipCommandName[_last_command_type], ihipCommandName[copyType]);
            needSync = 1;
            hsa_signal_t *hsaSignal = (static_cast<hsa_signal_t*> (_last_kernel_future.get_native_handle()));
            if (hsaSignal) {
                *waitSignal = * hsaSignal;
            }
        } else if (_last_copy_signal) {
            needSync = 1;
            tprintf (DB_SYNC, "stream %p switch %s to %s (async copy dep on other copy #%lu)\n",
                    this, ihipCommandName[_last_command_type], ihipCommandName[copyType], _last_copy_signal->_sig_id);
            *waitSignal = _last_copy_signal->_hsa_signal;
        }

        if (HIP_DISABLE_HW_COPY_DEP && needSync) {
            if (HIP_DISABLE_HW_COPY_DEP == -1) {
                tprintf (DB_SYNC, "IGNORE copy dependency\n")

            } else {
                tprintf (DB_SYNC, "HOST-wait for copy dependency\n")
                // do the wait here on the host, and disable the device-side command resolution.
                hsa_signal_wait_acquire(*waitSignal, HSA_SIGNAL_CONDITION_LT, 1, UINT64_MAX, HSA_WAIT_STATE_ACTIVE);
                needSync = 0;
            }
        }

        _last_command_type = copyType;
    }

    _last_copy_signal = lastCopy;

    return needSync;
}


//=================================================================================================
//
//Reset the device - this is called from hipDeviceReset.
//Device may be reset multiple times, and may be reset after init.
void ihipDevice_t::reset()
{
    _staging_buffer[0] = new StagingBuffer(this, HIP_STAGING_SIZE*1024, HIP_STAGING_BUFFERS);
    _staging_buffer[1] = new StagingBuffer(this, HIP_STAGING_SIZE*1024, HIP_STAGING_BUFFERS);
};


//---
void ihipDevice_t::init(unsigned device_index, hc::accelerator acc)
{
    _device_index = device_index;
    _acc = acc;
    hsa_agent_t *agent = static_cast<hsa_agent_t*> (acc.get_default_view().get_hsa_agent());
    if (agent) {
        int err = hsa_agent_get_info(*agent, (hsa_agent_info_t)HSA_AMD_AGENT_INFO_COMPUTE_UNIT_COUNT, &_compute_units);
        if (err != HSA_STATUS_SUCCESS) {
            _compute_units = 1;
        }

        _hsa_agent = *agent;
    } else {
        _hsa_agent.handle = static_cast<uint64_t> (-1);
    }

    getProperties(&_props);

    _null_stream = new ihipStream_t(device_index, acc.get_default_view(), hipStreamDefault);
    this->_streams.push_back(_null_stream);
    tprintf(DB_SYNC, "created device with null_stream=%p\n", _null_stream);

    hsa_signal_create(0, 0, NULL, &_copy_signal);

    this->reset();
};


ihipDevice_t::~ihipDevice_t()
{
    if (_null_stream) {
        delete _null_stream;
        _null_stream = NULL;
    }

    for (int i=0; i<2; i++) {
        if (_staging_buffer[i]) {
            delete _staging_buffer[i];
        }
    }
    hsa_signal_destroy(_copy_signal);
}

//----




//=================================================================================================
// Utility functions, these are not part of the public HIP API
//=================================================================================================

//=================================================================================================

#define DeviceErrorCheck(x) if (x != HSA_STATUS_SUCCESS) { return hipErrorInvalidDevice; }

#define ErrorCheck(x) error_check(x, __LINE__, __FILE__)

void error_check(hsa_status_t hsa_error_code, int line_num, std::string str) {
  if (hsa_error_code != HSA_STATUS_SUCCESS) {
    printf("HSA reported error!\n In file: %s\nAt line: %d\n", str.c_str(),line_num);
  }
}

hsa_status_t get_region_info(hsa_region_t region, void* data)
{
    hsa_status_t err;
    hipDeviceProp_t* p_prop = reinterpret_cast<hipDeviceProp_t*>(data);
    uint32_t region_segment;

    // Get region segment
    err = hsa_region_get_info(region, HSA_REGION_INFO_SEGMENT, &region_segment);
    ErrorCheck(err);

    switch(region_segment) {
    case HSA_REGION_SEGMENT_READONLY:
        err = hsa_region_get_info(region, HSA_REGION_INFO_SIZE, &(p_prop->totalConstMem)); break;
    /* case HSA_REGION_SEGMENT_PRIVATE:
        cout<<"PRIVATE"<<endl; private segment cannot be queried */
    case HSA_REGION_SEGMENT_GROUP:
        err = hsa_region_get_info(region, HSA_REGION_INFO_SIZE, &(p_prop->sharedMemPerBlock)); break;
    default: break;
    }
    return HSA_STATUS_SUCCESS;
}

// Determines if the given agent is of type HSA_DEVICE_TYPE_GPU and counts it.
static hsa_status_t countGpuAgents(hsa_agent_t agent, void *data) {
    if (data == NULL) {
        return HSA_STATUS_ERROR_INVALID_ARGUMENT;
    }
    hsa_device_type_t device_type;
    hsa_status_t status = hsa_agent_get_info(agent, HSA_AGENT_INFO_DEVICE, &device_type);
    if (status != HSA_STATUS_SUCCESS) {
        return status;
    }
    if (device_type == HSA_DEVICE_TYPE_GPU) {
        (*static_cast<int*>(data))++;
    }
    return HSA_STATUS_SUCCESS;
}

// Internal version,
hipError_t ihipDevice_t::getProperties(hipDeviceProp_t* prop)
{
    hipError_t e = hipSuccess;
    hsa_status_t err;

    // Set some defaults in case we don't find the appropriate regions:
    prop->totalGlobalMem = 0;
    prop->totalConstMem = 0;
    prop->sharedMemPerBlock = 0;
    prop-> maxThreadsPerMultiProcessor = 0;
    prop->regsPerBlock = 0;

    if (_hsa_agent.handle == -1) {
        return hipErrorInvalidDevice;
    }

    // Iterates over the agents to determine Multiple GPU devices
    // using the countGpuAgents callback.
    int gpuAgentsCount = 0;
    err = hsa_iterate_agents(countGpuAgents, &gpuAgentsCount);
    if (err == HSA_STATUS_INFO_BREAK) { err = HSA_STATUS_SUCCESS; }
    DeviceErrorCheck(err);
    prop->isMultiGpuBoard = 0 ? gpuAgentsCount < 2 : 1;

    // Get agent name
    err = hsa_agent_get_info(_hsa_agent, HSA_AGENT_INFO_NAME, &(prop->name));
    DeviceErrorCheck(err);

    // Get agent node
    uint32_t node;
    err = hsa_agent_get_info(_hsa_agent, HSA_AGENT_INFO_NODE, &node);
    DeviceErrorCheck(err);

    // Get wavefront size
    err = hsa_agent_get_info(_hsa_agent, HSA_AGENT_INFO_WAVEFRONT_SIZE,&prop->warpSize);
    DeviceErrorCheck(err);

    // Get max total number of work-items in a workgroup
    err = hsa_agent_get_info(_hsa_agent, HSA_AGENT_INFO_WORKGROUP_MAX_SIZE, &prop->maxThreadsPerBlock );
    DeviceErrorCheck(err);

    // Get max number of work-items of each dimension of a work-group
    uint16_t work_group_max_dim[3];
    err = hsa_agent_get_info(_hsa_agent, HSA_AGENT_INFO_WORKGROUP_MAX_DIM, work_group_max_dim);
    DeviceErrorCheck(err);
    for( int i =0; i< 3 ; i++) {
        prop->maxThreadsDim[i]= work_group_max_dim[i];
    }

    hsa_dim3_t grid_max_dim;
    err = hsa_agent_get_info(_hsa_agent, HSA_AGENT_INFO_GRID_MAX_DIM, &grid_max_dim);
    DeviceErrorCheck(err);
    prop->maxGridSize[0]= (int) ((grid_max_dim.x == UINT32_MAX) ? (INT32_MAX) : grid_max_dim.x);
    prop->maxGridSize[1]= (int) ((grid_max_dim.y == UINT32_MAX) ? (INT32_MAX) : grid_max_dim.y);
    prop->maxGridSize[2]= (int) ((grid_max_dim.z == UINT32_MAX) ? (INT32_MAX) : grid_max_dim.z);

    // Get Max clock frequency
    err = hsa_agent_get_info(_hsa_agent, (hsa_agent_info_t)HSA_AMD_AGENT_INFO_MAX_CLOCK_FREQUENCY, &prop->clockRate);
    prop->clockRate *= 1000.0;   // convert Mhz to Khz.
    DeviceErrorCheck(err);

    //uint64_t counterHz;
    //err = hsa_system_get_info(HSA_SYSTEM_INFO_TIMESTAMP_FREQUENCY, &counterHz);
    //DeviceErrorCheck(err);
    //prop->clockInstructionRate = counterHz / 1000;
    prop->clockInstructionRate = 100*1000; /* TODO-RT - hard-code until HSART has function to properly report clock */

    // Get Agent BDFID (bus/device/function ID)
    uint16_t bdf_id = 1;
    err = hsa_agent_get_info(_hsa_agent, (hsa_agent_info_t)HSA_AMD_AGENT_INFO_BDFID, &bdf_id);
    DeviceErrorCheck(err);

    // BDFID is 16bit uint: [8bit - BusID | 5bit - Device ID | 3bit - Function/DomainID]
    // TODO/Clarify: cudaDeviceProp::pciDomainID how to report?
    // prop->pciDomainID =  bdf_id & 0x7;
    prop->pciDeviceID =  (bdf_id>>3) & 0x1F;
    prop->pciBusID =  (bdf_id>>8) & 0xFF;

    // Masquerade as a 3.0-level device. This will change as more HW functions are properly supported.
    // Application code should use the arch.has* to do detailed feature detection.
    prop->major = 2;
    prop->minor = 0;

    // Get number of Compute Unit
    err = hsa_agent_get_info(_hsa_agent, (hsa_agent_info_t)HSA_AMD_AGENT_INFO_COMPUTE_UNIT_COUNT, &(prop->multiProcessorCount));
    DeviceErrorCheck(err);

    // TODO-hsart - this appears to return 0?
    uint32_t cache_size[4];
    err = hsa_agent_get_info(_hsa_agent, HSA_AGENT_INFO_CACHE_SIZE, cache_size);
    DeviceErrorCheck(err);
    prop->l2CacheSize = cache_size[1];

    /* Computemode for HSA Devices is always : cudaComputeModeDefault */
    prop->computeMode = 0;

    // Get Max Threads Per Multiprocessor
/*
    HsaSystemProperties props;
    hsaKmtReleaseSystemProperties();
    if(HSAKMT_STATUS_SUCCESS == hsaKmtAcquireSystemProperties(&props)) {
        HsaNodeProperties node_prop = {0};
        if(HSAKMT_STATUS_SUCCESS == hsaKmtGetNodeProperties(node, &node_prop)) {
            uint32_t waves_per_cu = node_prop.MaxWavesPerSIMD;
            prop-> maxThreadsPerMultiProcessor = prop->warpsize*waves_per_cu;
        }
    }
*/

    // Get memory properties
    err = hsa_agent_iterate_regions(_hsa_agent, get_region_info, prop);
    DeviceErrorCheck(err);

    // Get the size of the region we are using for Accelerator Memory allocations:
    hsa_region_t *am_region = static_cast<hsa_region_t*>(_acc.get_hsa_am_region());
    err = hsa_region_get_info(*am_region, HSA_REGION_INFO_SIZE, &prop->totalGlobalMem);
    DeviceErrorCheck(err);
    // maxSharedMemoryPerMultiProcessor should be as the same as group memory size.
    // Group memory will not be paged out, so, the physical memory size is the total shared memory size, and also equal to the group region size.
    prop->maxSharedMemoryPerMultiProcessor = prop->totalGlobalMem;

    // Get Max memory clock frequency
    //err = hsa_region_get_info(*am_region, (hsa_region_info_t)HSA_AMD_REGION_INFO_MAX_CLOCK_FREQUENCY, &prop->memoryClockRate);
    DeviceErrorCheck(err);
    prop->memoryClockRate *= 1000.0;   // convert Mhz to Khz.

    // Get global memory bus width in bits
    //err = hsa_region_get_info(*am_region, (hsa_region_info_t)HSA_AMD_REGION_INFO_BUS_WIDTH, &prop->memoryBusWidth);
    DeviceErrorCheck(err);

    // Set feature flags - these are all mandatory for HIP on HCC path:
    // Some features are under-development and future revs may support flags that are currently 0.
    // Reporting of these flags should be synchronized with the HIP_ARCH* compile-time defines in hip_runtime.h

    prop->arch.hasGlobalInt32Atomics       = 1;
    prop->arch.hasGlobalFloatAtomicExch    = 1;
    prop->arch.hasSharedInt32Atomics       = 1;
    prop->arch.hasSharedFloatAtomicExch    = 1;
    prop->arch.hasFloatAtomicAdd           = 0;
    prop->arch.hasGlobalInt64Atomics       = 1;
    prop->arch.hasSharedInt64Atomics       = 1;
    prop->arch.hasDoubles                  = 1; // TODO - true for Fiji.
    prop->arch.hasWarpVote                 = 1;
    prop->arch.hasWarpBallot               = 1;
    prop->arch.hasWarpShuffle              = 1;
    prop->arch.hasFunnelShift              = 0; // TODO-hcc
    prop->arch.hasThreadFenceSystem        = 0; // TODO-hcc
    prop->arch.hasSyncThreadsExt           = 0; // TODO-hcc
    prop->arch.hasSurfaceFuncs             = 0; // TODO-hcc
    prop->arch.has3dGrid                   = 1;
    prop->arch.hasDynamicParallelism       = 0;

    prop->concurrentKernels = 1; // All ROCR hardware supports executing multiple kernels concurrently
    return e;
}

#define ihipLogStatus(_hip_status) \
    ({\
        tls_lastHipError = _hip_status;\
        \
        if (HIP_TRACE_API) {\
            fprintf(stderr, "==hip-api: %-30s ret=%2d\n", __func__,  _hip_status);\
        }\
        _hip_status;\
    })



// Read environment variables.
void ihipReadEnv_I(int *var_ptr, const char *var_name1, const char *var_name2, const char *description)
{
    char * env = getenv(var_name1);

    // Check second name if first not defined, used to allow HIP_ or CUDA_ env vars.
    if ((env == NULL) && strcmp(var_name2, "0")) {
        env = getenv(var_name2);
    }

    // Check if the environment variable is either HIP_VISIBLE_DEVICES or CUDA_LAUNCH_BLOCKING, which
    // contains a sequence of comma-separated device IDs
    if (!(strcmp(var_name1,"HIP_VISIBLE_DEVICES") && strcmp(var_name2, "CUDA_VISIBLE_DEVICES")) && env){
        // Parse the string stream of env and store the device ids to g_hip_visible_devices global variable
        std::string str = env;
        std::istringstream ss(str);
        std::string device_id;
        // Clean up the defult value
        g_hip_visible_devices.clear();
        g_visible_device = true;
        // Read the visible device numbers
        while (std::getline(ss, device_id, ',')) {
            if (atoi(device_id.c_str()) >= 0) {
                g_hip_visible_devices.push_back(atoi(device_id.c_str()));
            }else// Any device number after invalid number will not present
                break;
        }
        // Print out the number of ids
        if (HIP_PRINT_ENV) {
            printf ("%-30s = ", var_name1);
            for(int i=0;i<g_hip_visible_devices.size();i++)
                printf ("%2d ", g_hip_visible_devices[i]);
            printf (": %s\n", description);
        }
    }
    else { // Parse environment variables with sigle value
        // Default is set when variable is initialized (at top of this file), so only override if we find
        // an environment variable.
        if (env) {
            long int v = strtol(env, NULL, 0);
            *var_ptr = (int) (v);
        }
        if (HIP_PRINT_ENV) {
            printf ("%-30s = %2d : %s\n", var_name1, *var_ptr, description);
        }
    }

}

#if defined (DEBUG)

#define READ_ENV_I(_build, _ENV_VAR, _ENV_VAR2, _description) \
    if ((_build == release) || (_build == debug) {\
        ihipReadEnv_I(&_ENV_VAR, #_ENV_VAR, #_ENV_VAR2, _description);\
    };

#else

#define READ_ENV_I(_build, _ENV_VAR, _ENV_VAR2, _description) \
    if (_build == release) {\
        ihipReadEnv_I(&_ENV_VAR, #_ENV_VAR, #_ENV_VAR2, _description);\
    };

#endif



//---
//Function called one-time at initialization time to construct a table of all GPU devices.
//HIP/CUDA uses integer "deviceIds" - these are indexes into this table.
//AMP maintains a table of accelerators, but some are emulated - ie for debug or CPU.
//This function creates a vector with only the GPU accelerators.
//It is called with C++11 call_once, which provided thread-safety.
void ihipInit()
{
    /*
     * Environment variables
     */
    g_hip_visible_devices.push_back(0); /* Set the default value of visible devices */
    READ_ENV_I(release, HIP_PRINT_ENV, 0,  "Print HIP environment variables.");
    //-- READ HIP_PRINT_ENV env first, since it has impact on later env var reading

    READ_ENV_I(release, HIP_LAUNCH_BLOCKING, CUDA_LAUNCH_BLOCKING, "Make HIP APIs 'host-synchronous', so they block until any kernel launches or data copy commands complete. Alias: CUDA_LAUNCH_BLOCKING." );
    READ_ENV_I(release, HIP_DB, 0,  "Print various debug info.  Bitmasl, see hip_hcc.cpp for more information.");
    if ((HIP_DB & DB_API)  && (HIP_TRACE_API == 0)) {
        // Set HIP_TRACE_API before we read it, so it is printed correctly.
        HIP_TRACE_API = 1;
    }


    READ_ENV_I(release, HIP_TRACE_API, 0,  "Trace each HIP API call.  Print function name and return code to stderr as program executes.");
    READ_ENV_I(release, HIP_STAGING_SIZE, 0, "Size of each staging buffer (in KB)" );
    READ_ENV_I(release, HIP_STAGING_BUFFERS, 0, "Number of staging buffers to use in each direction. 0=use hsa_memory_copy.");
    READ_ENV_I(release, HIP_PININPLACE, 0, "For unpinned transfers, pin the memory in-place in chunks before doing the copy");
    READ_ENV_I(release, HIP_STREAM_SIGNALS, 0, "Number of signals to allocate when new stream is created (signal pool will grow on demand)");
    READ_ENV_I(release, HIP_VISIBLE_DEVICES, CUDA_VISIBLE_DEVICES, "Only devices whose index is present in the secquence are visible to HIP applications and they are enumerated in the order of secquence" );

    READ_ENV_I(release, HIP_DISABLE_HW_KERNEL_DEP, 0, "Disable HW dependencies before kernel commands  - instead wait for dependency on host. -1 means ignore these dependencies. (debug mode)");
    READ_ENV_I(release, HIP_DISABLE_HW_COPY_DEP, 0, "Disable HW dependencies before copy commands  - instead wait for dependency on host. -1 means ifnore these dependencies (debug mode)");
    READ_ENV_I(release, HIP_DISABLE_BIDIR_MEMCPY, 0, "Disable simultaneous H2D memcpy and D2H memcpy to same device");
    READ_ENV_I(release, HIP_ONESHOT_COPY_DEP, 0, "If set, only set the copy input dependency for the first copy command in a staged copy.  If clear, set the dep for each copy.");



    /*
     * Build a table of valid compute devices.
     */
    auto accs = hc::accelerator::get_all();
    int deviceCnt = 0;
    for (int i=0; i<accs.size(); i++) {
        if (! accs[i].get_is_emulated()) {
            deviceCnt++;
        }
    };

    // Make sure the hip visible devices are within the deviceCnt range
    for (int i = 0; i < g_hip_visible_devices.size(); i++) {
        if(g_hip_visible_devices[i] >= deviceCnt){
            // Make sure any DeviceID after invalid DeviceID will be erased.
            g_hip_visible_devices.resize(i);
            break;
        }
    }

    g_devices = new ihipDevice_t[deviceCnt];
    g_deviceCnt = 0;
    for (int i=0; i<accs.size(); i++) {
        // check if the device id is included in the HIP_VISIBLE_DEVICES env variable
        if (! accs[i].get_is_emulated()) {
            //if (std::find(g_hip_visible_devices.begin(), g_hip_visible_devices.end(), (i-1)) == g_hip_visible_devices.end() && g_visible_device)
            if (std::find(g_hip_visible_devices.begin(), g_hip_visible_devices.end(), (i-1)) == g_hip_visible_devices.end() && g_visible_device)
            {
                //If device is not in visible devices list, ignore
                continue;
            }
            g_devices[g_deviceCnt].init(g_deviceCnt, accs[i]);
            g_deviceCnt++;
        }
    }

    // If HIP_VISIBLE_DEVICES is not set, make sure all devices are initialized
    if(!g_visible_device)
        assert(deviceCnt == g_deviceCnt);

    tprintf(DB_SYNC, "pid=%u %-30s\n", getpid(), "<ihipInit>");

}


INLINE bool ihipIsValidDevice(unsigned deviceIndex)
{
    // deviceIndex is unsigned so always > 0
    return (deviceIndex < g_deviceCnt);
}

/*// check if the device ID is set as visible*/
//INLINE bool ihipIsVisibleDevice(unsigned deviceIndex)
//{
    //return std::find(g_hip_visible_devices.begin(), g_hip_visible_devices.end(),
            //(int)deviceIndex) != g_hip_visible_devices.end();
/*}*/

//---
INLINE ihipDevice_t *ihipGetTlsDefaultDevice()
{
    // If this is invalid, the TLS state is corrupt.
    // This can fire if called before devices are initialized.
    // TODO - consider replacing assert with error code
    assert (ihipIsValidDevice(tls_defaultDevice));

    return &g_devices[tls_defaultDevice];
}


//---
INLINE ihipDevice_t *ihipGetDevice(int deviceId)
{
    if ((deviceId >= 0) && (deviceId < g_deviceCnt)) {
        return &g_devices[deviceId];
    } else {
        return NULL;
    }

}


//---
//Heavyweight synchronization that waits on all streams, ignoring hipStreamNonBlocking flag.
static inline void ihipWaitAllStreams(ihipDevice_t *device)
{
    tprintf(DB_SYNC, "waitAllStream\n");
    for (auto streamI=device->_streams.begin(); streamI!=device->_streams.end(); streamI++) {
        (*streamI)->wait();
    }
}




inline void ihipWaitNullStream(ihipDevice_t *device)
{
    tprintf(DB_SYNC, "waitNullStream\n");

    for (auto streamI=device->_streams.begin(); streamI!=device->_streams.end(); streamI++) {
        ihipStream_t *stream = *streamI;
        if (!(stream->_flags & hipStreamNonBlocking)) {
            // TODO-hcc - use blocking or active wait here?
            // TODO-sync - cudaDeviceBlockingSync
            stream->wait();
        }
    }
}


//---
// Get the stream to use for a command submission.
//
// If stream==NULL synchronize appropriately with other streams and return the default av for the device.
// If stream is valid, return the AV to use.
inline hipStream_t ihipSyncAndResolveStream(hipStream_t stream)
{
    if (stream == hipStreamNull ) {
        ihipDevice_t *device = ihipGetTlsDefaultDevice();
        ihipWaitNullStream(device);

        return device->_null_stream;
    } else {
        return stream;
    }
}







// TODO - data-up to data-down:
// Called just before a kernel is launched from hipLaunchKernel.
// Allows runtime to track some information about the stream.
hipStream_t ihipPreLaunchKernel(hipStream_t stream, hc::accelerator_view **av)
{
	std::call_once(hip_initialized, ihipInit);
    stream = ihipSyncAndResolveStream(stream);

    stream->preKernelCommand();

    *av = &stream->_av;

    return (stream);
}


//---
//Called after kernel finishes execution.
void ihipPostLaunchKernel(hipStream_t stream, hc::completion_future &kernelFuture)
{
    stream->postKernelCommand(kernelFuture);
    if (HIP_LAUNCH_BLOCKING) {
        tprintf(DB_SYNC, " stream:%p LAUNCH_BLOCKING for kernel completion\n", stream);
    }
}


//
//=================================================================================================
// HIP API Implementation
//
// Implementor notes:
// _ All functions should call ihipInit as first action:
//    std::call_once(hip_initialized, ihipInit);
//
// - ALl functions should use ihipLogStatus to return error code (not return error directly).
//=================================================================================================
//
//---


//-------------------------------------------------------------------------------------------------
//Devices
//-------------------------------------------------------------------------------------------------
//---
/**
 * @return  #hipSuccess
 */
hipError_t hipGetDevice(int *device)
{
    std::call_once(hip_initialized, ihipInit);

    *device = tls_defaultDevice;
    return ihipLogStatus(hipSuccess);
}


//---
/**
 * @return  #hipSuccess, #hipErrorNoDevice
 */
hipError_t hipGetDeviceCount(int *count)
{
    std::call_once(hip_initialized, ihipInit);

    *count = g_deviceCnt;

    if (*count > 0) {
        return ihipLogStatus(hipSuccess);
    } else {
        return ihipLogStatus(hipErrorNoDevice);
    }
}


//---
/**
 * @returns #hipSuccess
 */
hipError_t hipDeviceSetCacheConfig ( hipFuncCache cacheConfig )
{
    std::call_once(hip_initialized, ihipInit);

    // Nop, AMD does not support variable cache configs.

    return ihipLogStatus(hipSuccess);
}


//---
/**
 * @returns #hipSuccess
 */
hipError_t hipDeviceGetCacheConfig ( hipFuncCache *cacheConfig )
{
    std::call_once(hip_initialized, ihipInit);

    *cacheConfig = hipFuncCachePreferNone;

    return ihipLogStatus(hipSuccess);
}


//---
/**
 * @returns #hipSuccess
 */
hipError_t hipFuncSetCacheConfig ( hipFuncCache cacheConfig )
{
    std::call_once(hip_initialized, ihipInit);

    // Nop, AMD does not support variable cache configs.

    return ihipLogStatus(hipSuccess);
}



//---
/**
 * @returns #hipSuccess
 */
hipError_t hipDeviceSetSharedMemConfig ( hipSharedMemConfig config )
{
    std::call_once(hip_initialized, ihipInit);

    // Nop, AMD does not support variable shared mem configs.

    return ihipLogStatus(hipSuccess);
}



//---
/**
 * @returns #hipSuccess
 */
hipError_t hipDeviceGetSharedMemConfig ( hipSharedMemConfig * pConfig )
{
    std::call_once(hip_initialized, ihipInit);

    *pConfig = hipSharedMemBankSizeFourByte;

    return ihipLogStatus(hipSuccess);
}

//---
/**
 * @return #hipSuccess, #hipErrorInvalidDevice
 */
hipError_t hipSetDevice(int device)
{
    std::call_once(hip_initialized, ihipInit);

    if ((device < 0) || (device >= g_deviceCnt)) {
        return ihipLogStatus(hipErrorInvalidDevice);
    } else {
        tls_defaultDevice = device;
        return ihipLogStatus(hipSuccess);
    }
}


//---
/**
 * @return #hipSuccess
 */
hipError_t hipDeviceSynchronize(void)
{
    std::call_once(hip_initialized, ihipInit);

    ihipWaitAllStreams(ihipGetTlsDefaultDevice()); // ignores non-blocking streams, this waits for all activity to finish.

    return ihipLogStatus(hipSuccess);
}


//---
/**
 * @return @ref hipSuccess
 */
hipError_t hipDeviceReset(void)
{
    std::call_once(hip_initialized, ihipInit);

    ihipDevice_t *device = ihipGetTlsDefaultDevice();

    // TODO-HCC
    // This function currently does a user-level cleanup of known resources.
    // It could benefit from KFD support to perform a more "nuclear" clean that would include any associated kernel resources and page table entries.


    //---
    //Wait for pending activity to complete?
    //TODO - check if this is required behavior:
    for (auto streamI=device->_streams.begin(); streamI!=device->_streams.end(); streamI++) {
        ihipStream_t *stream = *streamI;
        stream->wait();
    }

    // Reset and remove streams:
    device->_streams.clear();


    if (device) {
        am_memtracker_reset(device->_acc);
        device->reset(); // re-allocate required resources.
    }

	// TODO - reset all streams on the device.

    return ihipLogStatus(hipSuccess);
}

/**
 *
 */
hipError_t hipDeviceGetAttribute(int* pi, hipDeviceAttribute_t attr, int device)
{
    std::call_once(hip_initialized, ihipInit);

    hipError_t e = hipSuccess;

    ihipDevice_t * hipDevice = ihipGetDevice(device);
    hipDeviceProp_t *prop = &hipDevice->_props;
    if (hipDevice) {
        switch (attr) {
        case hipDeviceAttributeMaxThreadsPerBlock:
            *pi = prop->maxThreadsPerBlock; break;
        case hipDeviceAttributeMaxBlockDimX:
            *pi = prop->maxThreadsDim[0]; break;
        case hipDeviceAttributeMaxBlockDimY:
            *pi = prop->maxThreadsDim[1]; break;
        case hipDeviceAttributeMaxBlockDimZ:
            *pi = prop->maxThreadsDim[2]; break;
        case hipDeviceAttributeMaxGridDimX:
            *pi = prop->maxGridSize[0]; break;
        case hipDeviceAttributeMaxGridDimY:
            *pi = prop->maxGridSize[1]; break;
        case hipDeviceAttributeMaxGridDimZ:
            *pi = prop->maxGridSize[2]; break;
        case hipDeviceAttributeMaxSharedMemoryPerBlock:
            *pi = prop->sharedMemPerBlock; break;
        case hipDeviceAttributeTotalConstantMemory:
            *pi = prop->totalConstMem; break;
        case hipDeviceAttributeWarpSize:
            *pi = prop->warpSize; break;
        case hipDeviceAttributeMaxRegistersPerBlock:
            *pi = prop->regsPerBlock; break;
        case hipDeviceAttributeClockRate:
            *pi = prop->clockRate; break;
        case hipDeviceAttributeMemoryClockRate:
            *pi = prop->memoryClockRate; break;
        case hipDeviceAttributeMemoryBusWidth:
            *pi = prop->memoryBusWidth; break;
        case hipDeviceAttributeMultiprocessorCount:
            *pi = prop->multiProcessorCount; break;
        case hipDeviceAttributeComputeMode:
            *pi = prop->computeMode; break;
        case hipDeviceAttributeL2CacheSize:
            *pi = prop->l2CacheSize; break;
        case hipDeviceAttributeMaxThreadsPerMultiProcessor:
            *pi = prop->maxThreadsPerMultiProcessor; break;
        case hipDeviceAttributeComputeCapabilityMajor:
            *pi = prop->major; break;
        case hipDeviceAttributeComputeCapabilityMinor:
            *pi = prop->minor; break;
        case hipDeviceAttributePciBusId:
            *pi = prop->pciBusID; break;
        case hipDeviceAttributeConcurrentKernels:
            *pi = prop->concurrentKernels; break;
        case hipDeviceAttributePciDeviceId:
            *pi = prop->pciDeviceID; break;
        case hipDeviceAttributeMaxSharedMemoryPerMultiprocessor:
            *pi = prop->maxSharedMemoryPerMultiProcessor; break;
        case hipDeviceAttributeIsMultiGpuBoard:
            *pi = prop->isMultiGpuBoard; break;
        default:
            e = hipErrorInvalidValue; break;
        }
    } else {
        e = hipErrorInvalidDevice;
    }
    return ihipLogStatus(e);
}


/**
 * @return #hipSuccess, #hipErrorInvalidDevice
 * @bug HCC always returns 0 for maxThreadsPerMultiProcessor
 * @bug HCC always returns 0 for regsPerBlock
 * @bug HCC always returns 0 for l2CacheSize
 */
hipError_t hipGetDeviceProperties(hipDeviceProp_t* props, int device)
{
    std::call_once(hip_initialized, ihipInit);

    hipError_t e;

    ihipDevice_t * hipDevice = ihipGetDevice(device);
    if (hipDevice) {
        // copy saved props
        *props = hipDevice->_props;
        e = hipSuccess;
    } else {
        e = hipErrorInvalidDevice;
    }

    return ihipLogStatus(e);
}




//-------------------------------------------------------------------------------------------------
//-------------------------------------------------------------------------------------------------
// Error Handling
//---
/**
 * @returns return code from last HIP called from the active host thread.
 */
hipError_t hipGetLastError()
{
    std::call_once(hip_initialized, ihipInit);

    // Return last error, but then reset the state:
    return tls_lastHipError;
    ihipLogStatus(hipSuccess);
}

hipError_t hipPeakAtLastError()
{
    std::call_once(hip_initialized, ihipInit);

    return tls_lastHipError;
    ihipLogStatus(tls_lastHipError);
}


//---
const char *hipGetErrorName(hipError_t hip_error)
{
    std::call_once(hip_initialized, ihipInit);

    switch (hip_error) {
        case hipSuccess                     : return "hipSuccess";
        case hipErrorMemoryAllocation       : return "hipErrorMemoryAllocation";
        case hipErrorMemoryFree             : return "hipErrorMemoryFree";
        case hipErrorUnknownSymbol          : return "hipErrorUnknownSymbol";
        case hipErrorOutOfResources         : return "hipErrorOutOfResources";
        case hipErrorInvalidValue           : return "hipErrorInvalidValue";
        case hipErrorInvalidResourceHandle  : return "hipErrorInvalidResourceHandle";
        case hipErrorInvalidDevice          : return "hipErrorInvalidDevice";
        case hipErrorInvalidMemcpyDirection : return "hipErrorInvalidMemcpyDirection";
        case hipErrorNoDevice               : return "hipErrorNoDevice";
        case hipErrorNotReady               : return "hipErrorNotReady";
        case hipErrorUnknown                : return "hipErrorUnknown";
        case hipErrorTbd                    : return "hipErrorTbd";
        default                             : return "hipErrorUnknown";
    };
}


/**
 * @warning : hipGetErrorString returns string from hipGetErrorName
 */

//---
const char *hipGetErrorString(hipError_t hip_error)
{
    std::call_once(hip_initialized, ihipInit);

    // TODO - return a message explaining the error.
    // TODO - This should be set up to return the same string reported in the the doxygen comments, somehow.
    return hipGetErrorName(hip_error);
}


//-------------------------------------------------------------------------------------------------
//-------------------------------------------------------------------------------------------------
// Stream
//

//---
hipError_t hipStreamCreateWithFlags(hipStream_t *stream, unsigned int flags)
{
    std::call_once(hip_initialized, ihipInit);

    ihipDevice_t *device = ihipGetTlsDefaultDevice();
    hc::accelerator acc = device->_acc;

    // TODO - se try-catch loop to detect memory exception?
    //
    //
    //Note this is an execute_in_order queue, so all kernels submitted will atuomatically wait for prev to complete:
    //This matches CUDA stream behavior:

    auto istream = new ihipStream_t(device->_device_index, acc.create_view(), flags);
    device->_streams.push_back(istream);
    *stream = istream;
    tprintf(DB_SYNC, "hipStreamCreate, stream=%p\n", *stream);

    return ihipLogStatus(hipSuccess);
}

/**
 * @bug This function conservatively waits for all work in the specified stream to complete.
 */
hipError_t hipStreamWaitEvent(hipStream_t stream, hipEvent_t event, unsigned int flags)
{

    std::call_once(hip_initialized, ihipInit);

    hipError_t e = hipSuccess;

    {
        // Super-conservative version of this - TODO - remove me:
        stream->wait();
        e = hipSuccess;
    }

    return ihipLogStatus(e);
};


hipError_t hipStreamSynchronize(hipStream_t stream)
{
    std::call_once(hip_initialized, ihipInit);

    hipError_t e = hipSuccess;

    if (stream == NULL) {
        ihipDevice_t *device = ihipGetTlsDefaultDevice();
        ihipWaitNullStream(device);
    } else {
        stream->wait();
        e = hipSuccess;
    }


    return ihipLogStatus(e);
};


//---
/**
 * @return #hipSuccess, #hipErrorInvalidResourceHandle
 */
hipError_t hipStreamDestroy(hipStream_t stream)
{
    std::call_once(hip_initialized, ihipInit);

    hipError_t e = hipSuccess;

    //--- Drain the stream:
    if (stream == NULL) {
        ihipDevice_t *device = ihipGetTlsDefaultDevice();
        ihipWaitNullStream(device);
    } else {
        stream->wait();
        e = hipSuccess;
    }

    ihipDevice_t *device = stream->getDevice();

    if (device) {
        device->_streams.remove(stream);
        delete stream;
    } else {
        e = hipErrorInvalidResourceHandle;
    }

    return ihipLogStatus(e);
}


//---
hipError_t hipStreamGetFlags(hipStream_t stream, unsigned int *flags)
{
    std::call_once(hip_initialized, ihipInit);

    if (flags == NULL) {
        return ihipLogStatus(hipErrorInvalidValue);
    } else if (stream == NULL) {
        return ihipLogStatus(hipErrorInvalidResourceHandle);
    } else {
        *flags = stream->_flags;
        return ihipLogStatus(hipSuccess);
    }
}



//-------------------------------------------------------------------------------------------------
//-------------------------------------------------------------------------------------------------
// Events
//---
/**
 * @warning : flags must be 0.
 */
hipError_t hipEventCreateWithFlags(hipEvent_t* event, unsigned flags)
{
    // TODO - support hipEventDefault, hipEventBlockingSync, hipEventDisableTiming
    std::call_once(hip_initialized, ihipInit);

    hipError_t e = hipSuccess;

    if (flags == 0) {
        ihipEvent_t *eh = event->_handle = new ihipEvent_t();

        eh->_state  = hipEventStatusCreated;
        eh->_stream = NULL;
        eh->_flags  = flags;
        eh->_timestamp  = 0;
        eh->_copy_seq_id  = 0;
    } else {
        e = hipErrorInvalidValue;
    }


    return ihipLogStatus(e);
}


//---
hipError_t hipEventRecord(hipEvent_t event, hipStream_t stream)
{
    std::call_once(hip_initialized, ihipInit);

    ihipEvent_t *eh = event._handle;
    if (eh && eh->_state != hipEventStatusUnitialized)   {
        eh->_stream = stream;

        if (stream == NULL) {
            // If stream == NULL, wait on all queues.
            // This matches behavior described in CUDA 7 RT APIs, which say that "This function uses standard default stream semantics".
            // TODO-HCC fix this - is CUDA this conservative or still uses device timestamps?
            // TODO-HCC can we use barrier or event marker to implement better solution?
            ihipDevice_t *device = ihipGetTlsDefaultDevice();
            ihipWaitNullStream(device);


            eh->_timestamp = hc::get_system_ticks();
            eh->_state = hipEventStatusRecorded;
            return ihipLogStatus(hipSuccess);
        } else {
            eh->_state  = hipEventStatusRecording;
            // Clear timestamps
            eh->_timestamp = 0;
            eh->_marker = stream->_av.create_marker();
            eh->_copy_seq_id = stream->lastCopySeqId();

            return ihipLogStatus(hipSuccess);
        }
    } else {
        return ihipLogStatus(hipErrorInvalidResourceHandle);
    }
}


//---
hipError_t hipEventDestroy(hipEvent_t event)
{
    std::call_once(hip_initialized, ihipInit);

    event._handle->_state  = hipEventStatusUnitialized;

    delete event._handle;
    event._handle = NULL;

    // TODO - examine return additional error codes
    return ihipLogStatus(hipSuccess);
}


//---
hipError_t hipEventSynchronize(hipEvent_t event)
{
    std::call_once(hip_initialized, ihipInit);

    ihipEvent_t *eh = event._handle;

    if (eh) {
        if (eh->_state == hipEventStatusUnitialized) {
            return ihipLogStatus(hipErrorInvalidResourceHandle);
        } else if (eh->_state == hipEventStatusCreated ) {
            // Created but not actually recorded on any device:
            return ihipLogStatus(hipSuccess);
        } else if (eh->_stream == NULL) {
            ihipDevice_t *device = ihipGetTlsDefaultDevice();
            ihipWaitNullStream(device);
            return ihipLogStatus(hipSuccess);
        } else {
#if __hcc_workweek__ >= 16033
            eh->_marker.wait((eh->_flags & hipEventBlockingSync) ? hc::hcWaitModeBlocked : hc::hcWaitModeActive);
#else
            eh->_marker.wait();
#endif
            eh->_stream->reclaimSignals(eh->_copy_seq_id);

            return ihipLogStatus(hipSuccess);
        }
    } else {
        return ihipLogStatus(hipErrorInvalidResourceHandle);
    }
}


void ihipSetTs(hipEvent_t e)
{
    ihipEvent_t *eh = e._handle;
    if (eh->_state == hipEventStatusRecorded) {
        // already recorded, done:
        return;
    } else {
        // TODO - use completion-future functions to obtain ticks and timestamps:
        hsa_signal_t *sig  = static_cast<hsa_signal_t*> (eh->_marker.get_native_handle());
        if (sig) {
            if (hsa_signal_load_acquire(*sig) == 0) {
                eh->_timestamp = eh->_marker.get_end_tick();
                eh->_state = hipEventStatusRecorded;
            }
        }
    }
}


//---
hipError_t hipEventElapsedTime(float *ms, hipEvent_t start, hipEvent_t stop)
{
    std::call_once(hip_initialized, ihipInit);

    ihipEvent_t *start_eh = start._handle;
    ihipEvent_t *stop_eh = stop._handle;

    ihipSetTs(start);
    ihipSetTs(stop);

    hipError_t status = hipSuccess;
    *ms = 0.0f;

    if (start_eh && stop_eh) {
        if ((start_eh->_state == hipEventStatusRecorded) && (stop_eh->_state == hipEventStatusRecorded)) {
            // Common case, we have good information for both events.

            int64_t tickDiff = (stop_eh->_timestamp - start_eh->_timestamp);

            // TODO-move this to a variable saved with each agent.
            uint64_t freqHz;
            hsa_system_get_info(HSA_SYSTEM_INFO_TIMESTAMP_FREQUENCY, &freqHz);
            if (freqHz) {
                *ms = ((double)(tickDiff) /  (double)(freqHz)) * 1000.0f;
                status = hipSuccess;
            } else {
                * ms = 0.0f;
                status = hipErrorInvalidValue;
            }


        } else if ((start_eh->_state == hipEventStatusRecording) ||
                   (stop_eh->_state  == hipEventStatusRecording)) {
            status = hipErrorNotReady;
        } else if ((start_eh->_state == hipEventStatusUnitialized) ||
                   (stop_eh->_state  == hipEventStatusUnitialized)) {
            status = hipErrorInvalidResourceHandle;
        }
    }

    return ihipLogStatus(status);
}


//---
hipError_t hipEventQuery(hipEvent_t event)
{
    std::call_once(hip_initialized, ihipInit);

    ihipEvent_t *eh = event._handle;

    // TODO-stream - need to read state of signal here:  The event may have become ready after recording..
    // TODO-HCC - use get_hsa_signal here.

    if (eh->_state == hipEventStatusRecording) {
        return ihipLogStatus(hipErrorNotReady);
    } else {
        return ihipLogStatus(hipSuccess);
    }
}



//-------------------------------------------------------------------------------------------------
//-------------------------------------------------------------------------------------------------
// Memory
//
//
//

//---
/**
 * @return #hipSuccess, #hipErrorInvalidValue, #hipErrorInvalidDevice
 */
hipError_t hipPointerGetAttributes(hipPointerAttribute_t *attributes, void* ptr)
{
    std::call_once(hip_initialized, ihipInit);

    hipError_t e = hipSuccess;

    hc::accelerator acc;
    hc::AmPointerInfo amPointerInfo(NULL, NULL, 0, acc, 0, 0);
    am_status_t status = hc::am_memtracker_getinfo(&amPointerInfo, ptr);
    if (status == AM_SUCCESS) {

        attributes->memoryType    = amPointerInfo._isInDeviceMem ? hipMemoryTypeDevice: hipMemoryTypeHost;
        attributes->hostPointer   = amPointerInfo._hostPointer;
        attributes->devicePointer = amPointerInfo._devicePointer;
        attributes->isManaged     = 0;
        if(attributes->memoryType == hipMemoryTypeHost){
            attributes->hostPointer = ptr;
        }
        if(attributes->memoryType == hipMemoryTypeDevice){
            attributes->devicePointer = ptr;
        }
        attributes->allocationFlags = amPointerInfo._appAllocationFlags;
        attributes->device          = amPointerInfo._appId;

        if (attributes->device < 0) {
            e = hipErrorInvalidDevice;
        }


    } else {
        attributes->memoryType    = hipMemoryTypeDevice;
        attributes->hostPointer   = 0;
        attributes->devicePointer = 0;
        attributes->device        = -1;
        attributes->isManaged     = 0;
        attributes->allocationFlags = 0;

        e = hipErrorUnknown;
    }

    return ihipLogStatus(e);
}


/**
 * @returns #hipSuccess,
 * @returns #hipErrorInvalidValue if flags are not 0
 * @returns #hipErrorMemoryAllocation if hostPointer is not a tracked allocation.
 */
hipError_t hipHostGetDevicePointer(void **devicePointer, void *hostPointer, unsigned flags)
{
    std::call_once(hip_initialized, ihipInit);

    hipError_t e = hipSuccess;

    // Flags must be 0:
    if (flags == 0) {
        e = hipErrorInvalidValue;
    } else {
        hc::accelerator acc;
        hc::AmPointerInfo amPointerInfo(NULL, NULL, 0, acc, 0, 0);
        am_status_t status = hc::am_memtracker_getinfo(&amPointerInfo, hostPointer);
        if (status == AM_SUCCESS) {
            *devicePointer = amPointerInfo._devicePointer;
        } else {
            e = hipErrorMemoryAllocation;
            *devicePointer = NULL;
        }
    }

    return ihipLogStatus(e);
}



// kernel for launching memcpy operations:
template <typename T>
hc::completion_future
ihipMemcpyKernel(hipStream_t stream, T * c, const T * a, size_t sizeBytes)
{
    int wg = std::min((unsigned)8, stream->getDevice()->_compute_units);
    const int threads_per_wg = 256;

    int threads = wg * threads_per_wg;
    if (threads > sizeBytes) {
        threads = ((sizeBytes + threads_per_wg - 1) / threads_per_wg) * threads_per_wg;
    }


    hc::extent<1> ext(threads);
    auto ext_tile = ext.tile(threads_per_wg);

    hc::completion_future cf =
    hc::parallel_for_each(
            stream->_av,
            ext_tile,
            [=] (hc::tiled_index<1> idx)
            __attribute__((hc))
    {
        int offset = amp_get_global_id(0);
        // TODO-HCC - change to hc_get_local_size()
        int stride = amp_get_local_size(0) * hc_get_num_groups(0) ;

        for (int i=offset; i<sizeBytes; i+=stride) {
            c[i] = a[i];
        }
    });

    return cf;
}


// kernel for launching memset operations:
template <typename T>
hc::completion_future
ihipMemsetKernel(hipStream_t stream, T * ptr, T val, size_t sizeBytes)
{
    int wg = std::min((unsigned)8, stream->getDevice()->_compute_units);
    const int threads_per_wg = 256;

    int threads = wg * threads_per_wg;
    if (threads > sizeBytes) {
        threads = ((sizeBytes + threads_per_wg - 1) / threads_per_wg) * threads_per_wg;
    }


    hc::extent<1> ext(threads);
    auto ext_tile = ext.tile(threads_per_wg);

    hc::completion_future cf =
    hc::parallel_for_each(
            stream->_av,
            ext_tile,
            [=] (hc::tiled_index<1> idx)
            __attribute__((hc))
    {
        int offset = amp_get_global_id(0);
        // TODO-HCC - change to hc_get_local_size()
        int stride = amp_get_local_size(0) * hc_get_num_groups(0) ;

        for (int i=offset; i<sizeBytes; i+=stride) {
            ptr[i] = val;
        }
    });

    return cf;

}

//---
/**
 * @returns #hipSuccess #hipErrorMemoryAllocation
 */
hipError_t hipMalloc(void** ptr, size_t sizeBytes)
{
    std::call_once(hip_initialized, ihipInit);

    hipError_t  hip_status = hipSuccess;

	auto device = ihipGetTlsDefaultDevice();

    if (device) {
        const unsigned am_flags = 0;
        *ptr = hc::am_alloc(sizeBytes, device->_acc, am_flags);

        if (sizeBytes && (*ptr == NULL)) {
            hip_status = hipErrorMemoryAllocation;
        } else {
            hc::am_memtracker_update(*ptr, device->_device_index, 0);
        }
    } else {
        hip_status = hipErrorMemoryAllocation;
    }

    return ihipLogStatus(hip_status);
}


hipError_t hipMallocHost(void** ptr, size_t sizeBytes)
{
    std::call_once(hip_initialized, ihipInit);

    hipError_t  hip_status = hipSuccess;

    const unsigned am_flags = amHostPinned;
	auto device = ihipGetTlsDefaultDevice();

    if (device) {
        *ptr = hc::am_alloc(sizeBytes, device->_acc, am_flags);
        if (sizeBytes && (*ptr == NULL)) {
            hip_status = hipErrorMemoryAllocation;
        } else {
            hc::am_memtracker_update(*ptr, device->_device_index, 0);
        }

        tprintf (DB_MEM, "  %s: pinned ptr=%p\n", __func__, *ptr);
    }

    return ihipLogStatus(hip_status);
}

hipError_t hipHostAlloc(void** ptr, size_t sizeBytes, unsigned int flags){
	std::call_once(hip_initialized, ihipInit);

	hipError_t hip_status = hipSuccess;

	auto device = ihipGetTlsDefaultDevice();

	if(device){
		if(flags & hipHostAllocDefault){
		const unsigned am_flags = amHostPinned;

		*ptr = hc::am_alloc(sizeBytes, device->_acc, am_flags);
		if(sizeBytes && (*ptr == NULL)){
			hip_status = hipErrorMemoryAllocation;
		}else{
#if USE_AM_TRACKER
			hc::am_memtracker_update(*ptr, device->_device_index, 0);
#endif
		}
		tprintf(TRACE_MEM, " %s: pinned ptr=%p\n", __func__, *ptr);
		}
		if(flags & hipHostAllocMapped){
		const unsigned am_flags = amHostPinned;

		*ptr = hc::am_alloc(sizeBytes, device->_acc, am_flags);
		if(sizeBytes && (*ptr == NULL)){
			hip_status = hipErrorMemoryAllocation;
		}else{
#if USE_AM_TRACKER
			hc::am_memtracker_update(*ptr, device->_device_index, flags);
//			void *srcPtr;
//			hsa_status_t hsa_status = hsa_amd_memory_lock((*ptr), sizeBytes, &device->_hsa_agent, 1, &srcPtr);
//			assert(hsa_status == HSA_STATUS_SUCCESS);
//			hc::am_memtracker_add(srcPtr, sizeBytes, device->_acc, false);
#endif
		}
		tprintf(TRACE_MEM, " %s: pinned ptr=%p\n", __func__, *ptr);
		}
	}
	return ihipLogStatus(hip_status);
}

hipError_t hipHostGetDevicePointer(void** devPtr, void* hstPtr, size_t size){
	std::call_once(hip_initialized, ihipInit);

	hipError_t hip_status = hipSuccess;

	if(hstPtr == NULL){
		hip_status = hipErrorInvalidValue;
	}else{

#if USE_AM_TRACKER
	hc::accelerator acc;
	hc::AmPointerInfo amPointerInfo(NULL, NULL, 0, acc, 0, 0);
	am_status_t status = hc::am_memtracker_getinfo(&amPointerInfo, hstPtr);
	if(status == AM_SUCCESS){
		*devPtr = amPointerInfo._devicePointer;
		if(devPtr == NULL){
			hip_status = hipErrorMemoryAllocation;
	}
	}
#endif
	tprintf(TRACE_MEM, " %s: pinned ptr=%p\n", __func__, *devPtr);
	}
	return ihipLogStatus(hip_status);
}

hipError_t hipHostGetFlags(unsigned int* flagsPtr, void* hostPtr)
{
	std::call_once(hip_initialized, ihipInit);
	hipError_t hip_status = hipSuccess;

	hc::accelerator acc;
	hc::AmPointerInfo amPointerInfo(NULL, NULL, 0, acc, 0, 0);
	am_status_t status = hc::am_memtracker_getinfo(&amPointerInfo, hostPtr);
	if(status == AM_SUCCESS){
		*flagsPtr = amPointerInfo._appAllocationFlags;
		if(*flagsPtr == 0){
			hip_status = hipErrorInvalidValue;
		}
		else{
			hip_status = hipSuccess;
		}
		tprintf(TRACE_MEM, " %s: host ptr=%p\n", __func__, hostPtr);
	}else{
		hip_status = hipErrorInvalidValue;
	}
	return ihipLogStatus(hip_status);
}

hipError_t hipHostRegister(void *hostPtr, size_t sizeBytes, unsigned int flags)
{
	std::call_once(hip_initialized, ihipInit);
	hipError_t hip_status = hipSuccess;

	auto device = ihipGetTlsDefaultDevice();
	void* srcPtr;
	if(hostPtr == NULL){
		return ihipLogStatus(hipErrorInvalidValue);
	}
	if(device){
	if(flags == hipHostAllocDefault){
		hsa_status_t hsa_status = hsa_amd_memory_lock(hostPtr, sizeBytes, &device->_hsa_agent, 1, &srcPtr);
		if(hsa_status == HSA_STATUS_SUCCESS){
			hip_status = hipSuccess;
		}else{
			hip_status = hipErrorMemoryAllocation;
		}
	}
	else if (flags | hipHostRegisterMapped){
		hsa_status_t hsa_status = hsa_amd_memory_lock(hostPtr, sizeBytes, &device->_hsa_agent, 1, &srcPtr);
		//TODO: Added feature for actual host pointer being tracked
		if(hsa_status != HSA_STATUS_SUCCESS){
			hip_status = hipErrorMemoryAllocation;
		}
	}
	}
	return ihipLogStatus(hip_status);
}

hipError_t hipHostUnregister(void *hostPtr){
	std::call_once(hip_initialized, ihipInit);
	hipError_t hip_status = hipSuccess;
	if(hostPtr == NULL){
		hip_status = hipErrorInvalidValue;
	}else{
	hsa_status_t hsa_status = hsa_amd_memory_unlock(hostPtr);
	if(hsa_status != HSA_STATUS_SUCCESS){
		hip_status = hipErrorInvalidValue;
// TODO: Add a different return error. This is not true
	}
	}
	return ihipLogStatus(hip_status);
}

//---
hipError_t hipMemcpyToSymbol(const char* symbolName, const void *src, size_t count, size_t offset, hipMemcpyKind kind)
{
    std::call_once(hip_initialized, ihipInit);

#ifdef USE_MEMCPYTOSYMBOL
	if(kind != hipMemcpyHostToDevice)
	{
		return ihipLogStatus(hipErrorInvalidValue);
	}
	auto device = ihipGetTlsDefaultDevice();

    //hsa_signal_t depSignal;
    //int depSignalCnt = device._null_stream->copyCommand(NULL, &depSignal, ihipCommandCopyH2D);
    assert(0);  // Need to properly synchronize the copy - do something with depSignal if != NULL.

	device->_acc.memcpy_symbol(symbolName, (void*) src,count, offset);
#endif
    return ihipLogStatus(hipSuccess);
}


//-------------------------------------------------------------------------------------------------
StagingBuffer::StagingBuffer(ihipDevice_t *device, size_t bufferSize, int numBuffers) :
    _device(device),
    _bufferSize(bufferSize),
    _numBuffers(numBuffers > _max_buffers ? _max_buffers : numBuffers)
{



    for (int i=0; i<_numBuffers; i++) {
        // TODO - experiment with alignment here.
        _pinnedStagingBuffer[i] = hc::am_alloc(_bufferSize, device->_acc, amHostPinned);
        if (_pinnedStagingBuffer[i] == NULL) {
            throw ihipException(hipErrorMemoryAllocation);
        }
        hsa_signal_create(0, 0, NULL, &_completion_signal[i]);
    }
};

//---
StagingBuffer::~StagingBuffer()
{
    for (int i=0; i<_numBuffers; i++) {
        if (_pinnedStagingBuffer[i]) {
            hc::am_free(_pinnedStagingBuffer[i]);
            _pinnedStagingBuffer[i] = NULL;
        }
        hsa_signal_destroy(_completion_signal[i]);
    }
}



//Copies sizeBytes from src to dst, using either a copy to a staging buffer or a staged pin-in-place strategy
//IN: dst - dest pointer - must be accessible from host CPU.
//IN: src - src pointer for copy.  Must be accessible from agent this buffer is associated with (via _device)
//IN: waitFor - hsaSignal to wait for - the copy will begin only when the specified dependency is resolved.  May be NULL indicating no dependency.
void StagingBuffer::CopyHostToDevicePinInPlace(void* dst, const void* src, size_t sizeBytes, hsa_signal_t *waitFor)
{
    const char *srcp = static_cast<const char*> (src);
    char *dstp = static_cast<char*> (dst);

    for (int i=0; i<_numBuffers; i++) {
        hsa_signal_store_relaxed(_completion_signal[i], 0);
    }

    if (sizeBytes >= UINT64_MAX/2) {
        throw (ihipException(hipErrorInvalidValue));
    }
    int bufferIndex = 0;
    for (int64_t bytesRemaining=sizeBytes; bytesRemaining>0 ;  bytesRemaining -= _bufferSize) {

        size_t theseBytes = (bytesRemaining > _bufferSize) ? _bufferSize : bytesRemaining;

        tprintf (DB_COPY2, "H2D: waiting... on completion signal handle=%lu\n", _completion_signal[bufferIndex].handle);
        hsa_signal_wait_acquire(_completion_signal[bufferIndex], HSA_SIGNAL_CONDITION_LT, 1, UINT64_MAX, HSA_WAIT_STATE_ACTIVE);

        tprintf (DB_COPY2, "H2D: bytesRemaining=%zu: pin-in-place:%p+%zu bufferIndex[%d]\n", bytesRemaining, srcp, theseBytes, bufferIndex);


        memcpy(_pinnedStagingBuffer[bufferIndex], srcp, theseBytes);
        void *locked_srcp;
        hsa_status_t hsa_status = hsa_amd_memory_lock(const_cast<char *> (srcp), theseBytes, &_device->_hsa_agent, 1, &locked_srcp);

        if (hsa_status != HSA_STATUS_SUCCESS) {
            throw (ihipException(hipErrorUnknown));
        }

        hsa_signal_store_relaxed(_completion_signal[bufferIndex], 1);

        hsa_status = hsa_amd_memory_async_copy(dstp, _device->_hsa_agent, locked_srcp, _device->_hsa_agent, theseBytes, waitFor ? 1:0, waitFor, _completion_signal[bufferIndex]);
        tprintf (DB_COPY2, "H2D: bytesRemaining=%zu: async_copy %zu bytes %p to %p status=%x\n", bytesRemaining, theseBytes, _pinnedStagingBuffer[bufferIndex], dstp, hsa_status);

        if (hsa_status != HSA_STATUS_SUCCESS) {
            throw (ihipException(hipErrorUnknown));
        }

        srcp += theseBytes;
        dstp += theseBytes;
        if (++bufferIndex >= _numBuffers) {
            bufferIndex = 0;
        }

        if (HIP_ONESHOT_COPY_DEP) {
            waitFor = NULL; // TODO - don't need dependency after first copy submitted?
        }
    }

    // TODO -
    printf ("unpin the memory\n");


    for (int i=0; i<_numBuffers; i++) {
        hsa_signal_wait_acquire(_completion_signal[i], HSA_SIGNAL_CONDITION_LT, 1, UINT64_MAX, HSA_WAIT_STATE_ACTIVE);
    }
}




//---
//Copies sizeBytes from src to dst, using either a copy to a staging buffer or a staged pin-in-place strategy
//IN: dst - dest pointer - must be accessible from host CPU.
//IN: src - src pointer for copy.  Must be accessible from agent this buffer is associated with (via _device)
//IN: waitFor - hsaSignal to wait for - the copy will begin only when the specified dependency is resolved.  May be NULL indicating no dependency.
void StagingBuffer::CopyHostToDevice(void* dst, const void* src, size_t sizeBytes, hsa_signal_t *waitFor)
{
    const char *srcp = static_cast<const char*> (src);
    char *dstp = static_cast<char*> (dst);

    for (int i=0; i<_numBuffers; i++) {
        hsa_signal_store_relaxed(_completion_signal[i], 0);
    }

    assert(sizeBytes < UINT64_MAX/2); // TODO
    int bufferIndex = 0;
    for (int64_t bytesRemaining=sizeBytes; bytesRemaining>0 ;  bytesRemaining -= _bufferSize) {

        size_t theseBytes = (bytesRemaining > _bufferSize) ? _bufferSize : bytesRemaining;

        tprintf (DB_COPY2, "H2D: waiting... on completion signal handle=%lu\n", _completion_signal[bufferIndex].handle);
        hsa_signal_wait_acquire(_completion_signal[bufferIndex], HSA_SIGNAL_CONDITION_LT, 1, UINT64_MAX, HSA_WAIT_STATE_ACTIVE);

        tprintf (DB_COPY2, "H2D: bytesRemaining=%zu: copy %zu bytes %p to stagingBuf[%d]:%p\n", bytesRemaining, theseBytes, srcp, bufferIndex, _pinnedStagingBuffer[bufferIndex]);
        // TODO - use uncached memcpy, someday.
        memcpy(_pinnedStagingBuffer[bufferIndex], srcp, theseBytes);


        hsa_signal_store_relaxed(_completion_signal[bufferIndex], 1);

        hsa_status_t hsa_status = hsa_amd_memory_async_copy(dstp, _device->_hsa_agent, _pinnedStagingBuffer[bufferIndex], _device->_hsa_agent, theseBytes, waitFor ? 1:0, waitFor, _completion_signal[bufferIndex]);
        tprintf (DB_COPY2, "H2D: bytesRemaining=%zu: async_copy %zu bytes %p to %p status=%x\n", bytesRemaining, theseBytes, _pinnedStagingBuffer[bufferIndex], dstp, hsa_status);

        if (hsa_status != HSA_STATUS_SUCCESS) {
            throw (ihipException(hipErrorUnknown));
        }

        srcp += theseBytes;
        dstp += theseBytes;
        if (++bufferIndex >= _numBuffers) {
            bufferIndex = 0;
        }

        if (HIP_ONESHOT_COPY_DEP) {
            waitFor = NULL; // TODO - don't need dependency after first copy submitted?
        }
    }


    for (int i=0; i<_numBuffers; i++) {
        hsa_signal_wait_acquire(_completion_signal[i], HSA_SIGNAL_CONDITION_LT, 1, UINT64_MAX, HSA_WAIT_STATE_ACTIVE);
    }
}

//---
//Copies sizeBytes from src to dst, using either a copy to a staging buffer or a staged pin-in-place strategy
//IN: dst - dest pointer - must be accessible from agent this buffer is assocaited with (via _device).
//IN: src - src pointer for copy.  Must be accessible from host CPU.
//IN: waitFor - hsaSignal to wait for - the copy will begin only when the specified dependency is resolved.  May be NULL indicating no dependency.
void StagingBuffer::CopyDeviceToHost(void* dst, const void* src, size_t sizeBytes, hsa_signal_t *waitFor)
{
    const char *srcp0 = static_cast<const char*> (src);
    char *dstp1 = static_cast<char*> (dst);

    for (int i=0; i<_numBuffers; i++) {
        hsa_signal_store_relaxed(_completion_signal[i], 0);
    }

    assert(sizeBytes < UINT64_MAX/2); // TODO

    int64_t bytesRemaining0 = sizeBytes; // bytes to copy from dest into staging buffer.
    int64_t bytesRemaining1 = sizeBytes; // bytes to copy from staging buffer into final dest

    while (bytesRemaining1 > 0) {
        // First launch the async copies to copy from dest to host
        for (int bufferIndex = 0; (bytesRemaining0>0) && (bufferIndex < _numBuffers);  bytesRemaining0 -= _bufferSize, bufferIndex++) {

            size_t theseBytes = (bytesRemaining0 > _bufferSize) ? _bufferSize : bytesRemaining0;

            tprintf (DB_COPY2, "D2H: bytesRemaining0=%zu  async_copy %zu bytes src:%p to staging:%p\n", bytesRemaining0, theseBytes, srcp0, _pinnedStagingBuffer[bufferIndex]);
            hsa_signal_store_relaxed(_completion_signal[bufferIndex], 1);
            hsa_status_t hsa_status = hsa_amd_memory_async_copy(_pinnedStagingBuffer[bufferIndex], _device->_hsa_agent, srcp0, _device->_hsa_agent, theseBytes, waitFor ? 1:0, waitFor, _completion_signal[bufferIndex]);
            if (hsa_status != HSA_STATUS_SUCCESS) {
                throw (ihipException(hipErrorUnknown));
            }

            srcp0 += theseBytes;


            if (HIP_ONESHOT_COPY_DEP) {
                waitFor = NULL; // TODO - don't need dependency after first copy submitted?
            }
        }

        // Now unload the staging buffers:
        for (int bufferIndex=0; (bytesRemaining1>0) && (bufferIndex < _numBuffers);  bytesRemaining1 -= _bufferSize, bufferIndex++) {

            size_t theseBytes = (bytesRemaining1 > _bufferSize) ? _bufferSize : bytesRemaining1;

            tprintf (DB_COPY2, "D2H: wait_completion[%d] bytesRemaining=%zu\n", bufferIndex, bytesRemaining1);
            hsa_signal_wait_acquire(_completion_signal[bufferIndex], HSA_SIGNAL_CONDITION_LT, 1, UINT64_MAX, HSA_WAIT_STATE_ACTIVE);

            tprintf (DB_COPY2, "D2H: bytesRemaining1=%zu copy %zu bytes stagingBuf[%d]:%p to dst:%p\n", bytesRemaining1, theseBytes, bufferIndex, _pinnedStagingBuffer[bufferIndex], dstp1);
            memcpy(dstp1, _pinnedStagingBuffer[bufferIndex], theseBytes);

            dstp1 += theseBytes;
        }
    }


    //for (int i=0; i<_numBuffers; i++) {
    //    hsa_signal_wait_acquire(_completion_signal[i], HSA_SIGNAL_CONDITION_LT, 1, UINT64_MAX, HSA_WAIT_STATE_ACTIVE);
    //}
}




void ihipSyncCopy(ihipStream_t *stream, void* dst, const void* src, size_t sizeBytes, hipMemcpyKind kind)
{
    ihipDevice_t *device = stream->getDevice();


    if (device == NULL) {
        throw ihipException(hipErrorInvalidDevice);
    }

    hc::accelerator acc;
    hc::AmPointerInfo dstPtrInfo(NULL, NULL, 0, acc, 0, 0);
    hc::AmPointerInfo srcPtrInfo(NULL, NULL, 0, acc, 0, 0);

    bool dstNotTracked = (hc::am_memtracker_getinfo(&dstPtrInfo, dst) != AM_SUCCESS);
    bool srcNotTracked = (hc::am_memtracker_getinfo(&srcPtrInfo, src) != AM_SUCCESS);


    // Resolve default to a specific Kind so we know which algorithm to use:
    if (kind == hipMemcpyDefault) {
        bool dstIsHost = (dstNotTracked || !dstPtrInfo._isInDeviceMem);
        bool srcIsHost = (srcNotTracked || !srcPtrInfo._isInDeviceMem);
        if (srcIsHost && !dstIsHost) {
            kind = hipMemcpyHostToDevice;
        } else if (!srcIsHost && dstIsHost) {
            kind = hipMemcpyDeviceToHost;
        } else if (srcIsHost && dstIsHost) {
            kind = hipMemcpyHostToHost;
        } else if (!srcIsHost && !dstIsHost) {
            kind = hipMemcpyDeviceToDevice;
        } else {
            throw ihipException(hipErrorInvalidMemcpyDirection);
        }
    }

    hsa_signal_t depSignal;
    int depSignalCnt = stream->copyCommand(NULL, &depSignal, ihipCommandCopyH2D);


    if ((kind == hipMemcpyHostToDevice) && (srcNotTracked)) {
        if (HIP_STAGING_BUFFERS) {
            std::lock_guard<std::mutex> l (device->_copy_lock[0]);
            tprintf(DB_COPY1, "D2H && dstNotTracked: staged copy H2D dst=%p src=%p sz=%zu\n", dst, src, sizeBytes);

            if (HIP_PININPLACE) {
                device->_staging_buffer[0]->CopyHostToDevicePinInPlace(dst, src, sizeBytes, depSignalCnt ? &depSignal : NULL);
            } else  {
                device->_staging_buffer[0]->CopyHostToDevice(dst, src, sizeBytes, depSignalCnt ? &depSignal : NULL);
            }

            // The copy waits for inputs and then completes before returning.
            stream->resetToEmpty();
        } else {
            // TODO - remove, slow path.
            tprintf(DB_COPY1, "H2D && srcNotTracked: am_copy dst=%p src=%p sz=%zu\n", dst, src, sizeBytes);
            hc::am_copy(dst, src, sizeBytes);
        }
    } else if ((kind == hipMemcpyDeviceToHost) && (dstNotTracked)) {
        if (HIP_STAGING_BUFFERS) {
            tprintf(DB_COPY1, "D2H && dstNotTracked: staged copy D2H dst=%p src=%p sz=%zu\n", dst, src, sizeBytes);
            std::lock_guard<std::mutex> l (device->_copy_lock[HIP_DISABLE_BIDIR_MEMCPY ? 0:1]);
            //printf ("staged-copy- read dep signals\n");
            device->_staging_buffer[1]->CopyDeviceToHost(dst, src, sizeBytes, depSignalCnt ? &depSignal : NULL);
        } else {
            // TODO - remove, slow path.
            tprintf(DB_COPY1, "D2H && dstNotTracked: am_copy dst=%p src=%p sz=%zu\n", dst, src, sizeBytes);
            hc::am_copy(dst, src, sizeBytes);
        }
    } else if (kind == hipMemcpyHostToHost)  { // TODO-refactor.

        if (depSignalCnt) {
            // host waits before doing host memory copy.
            hsa_signal_wait_acquire(depSignal, HSA_SIGNAL_CONDITION_LT, 1, UINT64_MAX, HSA_WAIT_STATE_ACTIVE);
        }
        tprintf(DB_COPY1, "H2H memcpy dst=%p src=%p sz=%zu\n", dst, src, sizeBytes);
        memcpy(dst, src, sizeBytes);

    } else {
        ihipCommand_t copyType;
        if ((kind == hipMemcpyHostToDevice) || (kind == hipMemcpyDeviceToDevice)) {
            copyType = ihipCommandCopyH2D;
        } else if (kind == hipMemcpyDeviceToHost) {
            copyType = ihipCommandCopyD2H;
        } else {
            throw ihipException(hipErrorInvalidMemcpyDirection);
        }

        device->_copy_lock[HIP_DISABLE_BIDIR_MEMCPY? 0:1].lock();

        hsa_signal_store_relaxed(device->_copy_signal, 1);

        tprintf(DB_COPY1, "HSA Async_copy dst=%p src=%p sz=%zu\n", dst, src, sizeBytes);

        hsa_status_t hsa_status = hsa_amd_memory_async_copy(dst, device->_hsa_agent, src, device->_hsa_agent, sizeBytes, depSignalCnt, depSignalCnt ? &depSignal:0x0, device->_copy_signal);

        if (hsa_status == HSA_STATUS_SUCCESS) {
            hsa_signal_wait_relaxed(device->_copy_signal, HSA_SIGNAL_CONDITION_LT, 1, UINT64_MAX, HSA_WAIT_STATE_ACTIVE);
        } else {
            throw ihipException(hipErrorInvalidValue);
        }

        device->_copy_lock[HIP_DISABLE_BIDIR_MEMCPY ? 0:1].unlock();

    }
}


//---
hipError_t hipMemcpy(void* dst, const void* src, size_t sizeBytes, hipMemcpyKind kind)
{
    std::call_once(hip_initialized, ihipInit);

    hipStream_t stream = ihipSyncAndResolveStream(hipStreamNull);

    hc::completion_future marker;

    hipError_t e = hipSuccess;

    try {
        ihipSyncCopy(stream, dst, src, sizeBytes, kind);
    }
    catch (ihipException ex) {
        e = ex._code;
    }


    if (HIP_LAUNCH_BLOCKING) {
        tprintf(DB_SYNC, "LAUNCH_BLOCKING for completion of hipMemcpy\n");
        stream->wait();
    }

    return ihipLogStatus(e);
}


/**
 * @result #hipSuccess, #hipErrorInvalidDevice, #hipErrorInvalidMemcpyDirection, #hipErrorInvalidValue
 * @warning on HCC hipMemcpyAsync does not support overlapped H2D and D2H copies.
 * @warning on HCC hipMemcpyAsync requires that any host pointers are pinned (ie via the hipMallocHost call).
 */
//---
hipError_t hipMemcpyAsync(void* dst, const void* src, size_t sizeBytes, hipMemcpyKind kind, hipStream_t stream)
{
    std::call_once(hip_initialized, ihipInit);

    hipError_t e = hipSuccess;

    stream = ihipSyncAndResolveStream(stream);

<<<<<<< HEAD
=======
	bool trueAsync = true;

#if USE_AM_TRACKER
>>>>>>> 102f1733
    if (stream) {
        ihipDevice_t *device = stream->getDevice();

        if (device == NULL) {
            e = hipErrorInvalidDevice;

        } else if (kind == hipMemcpyHostToHost) {
            tprintf (DB_COPY2, "H2H copy with memcpy");

			/* As this is a CPU op, we need to wait until all
			the commands in current stream are finished.
			*/
			stream->wait();

            memcpy(dst, src, sizeBytes);

        } else {
			hc::accelerator acc;
			hc::AmPointerInfo dstAm(NULL, NULL, 0, acc, 0, 0);
			hc::AmPointerInfo srcAm(NULL, NULL, 0, acc, 0, 0);
			am_status_t statDst = hc::am_memtracker_getinfo(&dstAm, dst);
			am_status_t statSrc = hc::am_memtracker_getinfo(&srcAm, src);

			if(dstAm._appAllocationFlags != 1 || srcAm._appAllocationFlags != 1){
				trueAsync = false;
			}

			if (kind == hipMemcpyDefault) {
				if(statDst == AM_SUCCESS && statSrc == AM_SUCCESS){
					if(dstAm._devicePointer != NULL){
						if(srcAm._devicePointer != NULL){
							kind = hipMemcpyDeviceToDevice;
						}
						if(srcAm._hostPointer != NULL){
							kind = hipMemcpyHostToDevice;
						}
					}
					if(dstAm._hostPointer != NULL){
						if(srcAm._devicePointer != NULL){
							kind = hipMemcpyDeviceToHost;
						}
						if(srcAm._hostPointer != NULL){
							kind = hipMemcpyHostToHost;
						}
					}
				}
				else{
					return hipErrorInvalidMemcpyDirection;
				}
			}
            ihipSignal_t *ihip_signal = stream->getSignal();
            hsa_signal_store_relaxed(ihip_signal->_hsa_signal, 1);

            ihipCommand_t copyType;
            if (kind == hipMemcpyHostToDevice ){
				copyType = ihipCommandCopyH2D;
				
			}else if(kind == hipMemcpyDeviceToDevice) {
                copyType = ihipCommandCopyH2D;
            } else if (kind == hipMemcpyDeviceToHost) {
                copyType = ihipCommandCopyD2H;
            } else {
                e = hipErrorInvalidMemcpyDirection;
                copyType = ihipCommandCopyD2H;
            }

<<<<<<< HEAD
=======
			

#if USE_ROCR_V2
			if(trueAsync == true){

>>>>>>> 102f1733
            hsa_signal_t depSignal;
            int depSignalCnt = stream->copyCommand(ihip_signal, &depSignal, copyType);

            tprintf (DB_SYNC, " copy-async, waitFor=%lu completion=#%lu(%lu)\n", depSignalCnt? depSignal.handle:0x0, ihip_signal->_sig_id, ihip_signal->_hsa_signal.handle);

            hsa_status_t hsa_status = hsa_amd_memory_async_copy(dst, device->_hsa_agent, src, device->_hsa_agent, sizeBytes, depSignalCnt, depSignalCnt ? &depSignal:0x0, ihip_signal->_hsa_signal);


            if (hsa_status == HSA_STATUS_SUCCESS) {
                // TODO-stream - fix release-signal calls here.
                if (HIP_LAUNCH_BLOCKING) {
                    tprintf(DB_SYNC, "LAUNCH_BLOCKING for completion of hipMemcpyAsync(%zu)\n", sizeBytes);
                    stream->wait();
                }
            } else {
                // This path can be hit if src or dst point to unpinned host memory.
                // TODO-stream - does async-copy fall back to sync if input pointers are not pinned?
                e = hipErrorInvalidValue;
            }
			}
			else {
				ihipSyncCopy(stream, dst, src, sizeBytes, kind);
			}
        }
    } else {
        e = hipErrorInvalidValue;
    }

    return ihipLogStatus(e);
}


// TODO-sync: function is async unless target is pinned host memory - then these are fully sync.
/** @return #hipErrorInvalidValue
 */
hipError_t hipMemsetAsync(void* dst, int  value, size_t sizeBytes, hipStream_t stream )
{
    std::call_once(hip_initialized, ihipInit);

    hipError_t e = hipSuccess;

    stream =  ihipSyncAndResolveStream(stream);
    stream->preKernelCommand();

    if (stream) {

        hc::completion_future cf ;

        if ((sizeBytes & 0x3) == 0) {
            // use a faster word-per-workitem copy:
            try {
                value = value & 0xff;
                unsigned value32 = (value << 24) | (value << 16) | (value << 8) | (value) ;
                cf = ihipMemsetKernel<unsigned> (stream, static_cast<unsigned*> (dst), value32, sizeBytes/sizeof(unsigned));
            }
            catch (std::exception &ex) {
                e = hipErrorInvalidValue;
            }
        } else {
            // use a slow byte-per-workitem copy:
            try {
                cf = ihipMemsetKernel<char> (stream, static_cast<char*> (dst), value, sizeBytes);
            }
            catch (std::exception &ex) {
                e = hipErrorInvalidValue;
            }
        }

        stream->postKernelCommand(cf);


        if (HIP_LAUNCH_BLOCKING) {
            tprintf (DB_SYNC, "'%s' LAUNCH_BLOCKING wait for completion [stream:%p].\n", __func__, (void*)stream);
            cf.wait();
            tprintf (DB_SYNC, "'%s' LAUNCH_BLOCKING completed [stream:%p].\n", __func__, (void*)stream);
        }
    } else {
        e = hipErrorInvalidValue;
    }


    return ihipLogStatus(e);
};


hipError_t hipMemset(void* dst, int  value, size_t sizeBytes )
{
    std::call_once(hip_initialized, ihipInit);

    // TODO - call an ihip memset so HIP_TRACE is correct.
    return hipMemsetAsync(dst, value, sizeBytes, hipStreamNull);
}


/*
 * @returns #hipSuccess, #hipErrorInvalidDevice, #hipErrorInvalidValue (if free != NULL due to bug)S
 * @warning On HCC, the free memory only accounts for memory allocated by this process and may be optimistic.
 */
hipError_t hipMemGetInfo  (size_t *free, size_t *total)
{
    std::call_once(hip_initialized, ihipInit);

    hipError_t e = hipSuccess;

    ihipDevice_t * hipDevice = ihipGetTlsDefaultDevice();
    if (hipDevice) {
        if (total) {
            *total = hipDevice->_props.totalGlobalMem;
        }

        if (free) {
            // TODO - replace with kernel-level for reporting free memory:
            size_t deviceMemSize, hostMemSize, userMemSize;
            hc::am_memtracker_sizeinfo(hipDevice->_acc, &deviceMemSize, &hostMemSize, &userMemSize);
            *free =  hipDevice->_props.totalGlobalMem - deviceMemSize;
        }

    } else {
        e = hipErrorInvalidDevice;
    }

    return ihipLogStatus(e);
}


//---
hipError_t hipFree(void* ptr)
{
    // TODO - ensure this pointer was created by hipMalloc and not hipMallocHost
    std::call_once(hip_initialized, ihipInit);


   // Synchronize to ensure all work has finished.
    ihipWaitAllStreams(ihipGetTlsDefaultDevice());

    if (ptr) {
        hc::am_free(ptr);
    }

    return ihipLogStatus(hipSuccess);
}


hipError_t hipFreeHost(void* ptr)
{
    // TODO - ensure this pointer was created by hipMallocHost and not hipMalloc
    std::call_once(hip_initialized, ihipInit);

    if (ptr) {
        tprintf (DB_MEM, "  %s: %p\n", __func__, ptr);
        hc::am_free(ptr);
    }

    return ihipLogStatus(hipSuccess);
};



/**
 * @warning HCC returns 0 in *canAccessPeer ; Need to update this function when RT supports P2P
 */
//---
hipError_t hipDeviceCanAccessPeer ( int* canAccessPeer, int  device, int  peerDevice )
{
    std::call_once(hip_initialized, ihipInit);
    *canAccessPeer = false;
    return ihipLogStatus(hipSuccess);
}


/**
 * @warning Need to update this function when RT supports P2P
 */
//---
hipError_t  hipDeviceDisablePeerAccess ( int  peerDevice )
{
    std::call_once(hip_initialized, ihipInit);
    // TODO-p2p
    return ihipLogStatus(hipSuccess);
};


/**
 * @warning Need to update this function when RT supports P2P
 */
//---
hipError_t  hipDeviceEnablePeerAccess ( int  peerDevice, unsigned int  flags )
{
    std::call_once(hip_initialized, ihipInit);
    // TODO-p2p
    return ihipLogStatus(hipSuccess);
}


//---
hipError_t hipMemcpyPeer ( void* dst, int  dstDevice, const void* src, int  srcDevice, size_t sizeBytes )
{
    std::call_once(hip_initialized, ihipInit);
    // HCC has a unified memory architecture so device specifiers are not required.
    return hipMemcpy(dst, src, sizeBytes, hipMemcpyDefault);
};


/**
 * @bug This function uses a synchronous copy
 */
//---
hipError_t hipMemcpyPeerAsync ( void* dst, int  dstDevice, const void* src, int  srcDevice, size_t sizeBytes, hipStream_t stream )
{
    std::call_once(hip_initialized, ihipInit);
    // HCC has a unified memory architecture so device specifiers are not required.
    return hipMemcpyAsync(dst, src, sizeBytes, hipMemcpyDefault, stream);
};


/**
 * @return #hipSuccess
 */
//---
hipError_t hipDriverGetVersion(int *driverVersion)
{
    std::call_once(hip_initialized, ihipInit);
    *driverVersion = 4;
    return ihipLogStatus(hipSuccess);
}



//-------------------------------------------------------------------------------------------------
//-------------------------------------------------------------------------------------------------
// HCC-specific accessor functions:

/**
 * @return #hipSuccess, #hipErrorInvalidDevice
 */
//---
hipError_t hipHccGetAccelerator(int deviceId, hc::accelerator *acc)
{
    std::call_once(hip_initialized, ihipInit);

    ihipDevice_t *d = ihipGetDevice(deviceId);
    hipError_t err;
    if (d == NULL) {
        err =  hipErrorInvalidDevice;
    } else {
        *acc = d->_acc;
        err = hipSuccess;
    }
    return ihipLogStatus(err);
}


/**
 * @return #hipSuccess
 */
//---
hipError_t hipHccGetAcceleratorView(hipStream_t stream, hc::accelerator_view **av)
{
    std::call_once(hip_initialized, ihipInit);

    if (stream == hipStreamNull ) {
        ihipDevice_t *device = ihipGetTlsDefaultDevice();
        stream = device->_null_stream;
    }

    *av = &(stream->_av);

    hipError_t err = hipSuccess;
    return ihipLogStatus(err);
}

// TODO - review signal / error reporting code.<|MERGE_RESOLUTION|>--- conflicted
+++ resolved
@@ -2045,6 +2045,7 @@
     return ihipLogStatus(hip_status);
 }
 
+
 hipError_t hipHostAlloc(void** ptr, size_t sizeBytes, unsigned int flags){
 	std::call_once(hip_initialized, ihipInit);
 
@@ -2060,11 +2061,9 @@
 		if(sizeBytes && (*ptr == NULL)){
 			hip_status = hipErrorMemoryAllocation;
 		}else{
-#if USE_AM_TRACKER
 			hc::am_memtracker_update(*ptr, device->_device_index, 0);
-#endif
 		}
-		tprintf(TRACE_MEM, " %s: pinned ptr=%p\n", __func__, *ptr);
+		tprintf(DB_MEM, " %s: pinned ptr=%p\n", __func__, *ptr);
 		}
 		if(flags & hipHostAllocMapped){
 		const unsigned am_flags = amHostPinned;
@@ -2073,20 +2072,19 @@
 		if(sizeBytes && (*ptr == NULL)){
 			hip_status = hipErrorMemoryAllocation;
 		}else{
-#if USE_AM_TRACKER
 			hc::am_memtracker_update(*ptr, device->_device_index, flags);
 //			void *srcPtr;
 //			hsa_status_t hsa_status = hsa_amd_memory_lock((*ptr), sizeBytes, &device->_hsa_agent, 1, &srcPtr);
 //			assert(hsa_status == HSA_STATUS_SUCCESS);
 //			hc::am_memtracker_add(srcPtr, sizeBytes, device->_acc, false);
-#endif
 		}
-		tprintf(TRACE_MEM, " %s: pinned ptr=%p\n", __func__, *ptr);
+		tprintf(DB_MEM, " %s: pinned ptr=%p\n", __func__, *ptr);
 		}
 	}
 	return ihipLogStatus(hip_status);
 }
 
+
 hipError_t hipHostGetDevicePointer(void** devPtr, void* hstPtr, size_t size){
 	std::call_once(hip_initialized, ihipInit);
 
@@ -2096,7 +2094,6 @@
 		hip_status = hipErrorInvalidValue;
 	}else{
 
-#if USE_AM_TRACKER
 	hc::accelerator acc;
 	hc::AmPointerInfo amPointerInfo(NULL, NULL, 0, acc, 0, 0);
 	am_status_t status = hc::am_memtracker_getinfo(&amPointerInfo, hstPtr);
@@ -2104,10 +2101,9 @@
 		*devPtr = amPointerInfo._devicePointer;
 		if(devPtr == NULL){
 			hip_status = hipErrorMemoryAllocation;
+        }
 	}
-	}
-#endif
-	tprintf(TRACE_MEM, " %s: pinned ptr=%p\n", __func__, *devPtr);
+	tprintf(DB_MEM, " %s: pinned ptr=%p\n", __func__, *devPtr);
 	}
 	return ihipLogStatus(hip_status);
 }
@@ -2128,7 +2124,7 @@
 		else{
 			hip_status = hipSuccess;
 		}
-		tprintf(TRACE_MEM, " %s: host ptr=%p\n", __func__, hostPtr);
+		tprintf(DB_MEM, " %s: host ptr=%p\n", __func__, hostPtr);
 	}else{
 		hip_status = hipErrorInvalidValue;
 	}
@@ -2568,12 +2564,8 @@
 
     stream = ihipSyncAndResolveStream(stream);
 
-<<<<<<< HEAD
-=======
 	bool trueAsync = true;
 
-#if USE_AM_TRACKER
->>>>>>> 102f1733
     if (stream) {
         ihipDevice_t *device = stream->getDevice();
 
@@ -2640,35 +2632,28 @@
                 copyType = ihipCommandCopyD2H;
             }
 
-<<<<<<< HEAD
-=======
-			
-
-#if USE_ROCR_V2
 			if(trueAsync == true){
 
->>>>>>> 102f1733
-            hsa_signal_t depSignal;
-            int depSignalCnt = stream->copyCommand(ihip_signal, &depSignal, copyType);
-
-            tprintf (DB_SYNC, " copy-async, waitFor=%lu completion=#%lu(%lu)\n", depSignalCnt? depSignal.handle:0x0, ihip_signal->_sig_id, ihip_signal->_hsa_signal.handle);
-
-            hsa_status_t hsa_status = hsa_amd_memory_async_copy(dst, device->_hsa_agent, src, device->_hsa_agent, sizeBytes, depSignalCnt, depSignalCnt ? &depSignal:0x0, ihip_signal->_hsa_signal);
-
-
-            if (hsa_status == HSA_STATUS_SUCCESS) {
-                // TODO-stream - fix release-signal calls here.
-                if (HIP_LAUNCH_BLOCKING) {
-                    tprintf(DB_SYNC, "LAUNCH_BLOCKING for completion of hipMemcpyAsync(%zu)\n", sizeBytes);
-                    stream->wait();
+                hsa_signal_t depSignal;
+                int depSignalCnt = stream->copyCommand(ihip_signal, &depSignal, copyType);
+
+                tprintf (DB_SYNC, " copy-async, waitFor=%lu completion=#%lu(%lu)\n", depSignalCnt? depSignal.handle:0x0, ihip_signal->_sig_id, ihip_signal->_hsa_signal.handle);
+
+                hsa_status_t hsa_status = hsa_amd_memory_async_copy(dst, device->_hsa_agent, src, device->_hsa_agent, sizeBytes, depSignalCnt, depSignalCnt ? &depSignal:0x0, ihip_signal->_hsa_signal);
+
+
+                if (hsa_status == HSA_STATUS_SUCCESS) {
+                    // TODO-stream - fix release-signal calls here.
+                    if (HIP_LAUNCH_BLOCKING) {
+                        tprintf(DB_SYNC, "LAUNCH_BLOCKING for completion of hipMemcpyAsync(%zu)\n", sizeBytes);
+                        stream->wait();
+                    }
+                } else {
+                    // This path can be hit if src or dst point to unpinned host memory.
+                    // TODO-stream - does async-copy fall back to sync if input pointers are not pinned?
+                    e = hipErrorInvalidValue;
                 }
-            } else {
-                // This path can be hit if src or dst point to unpinned host memory.
-                // TODO-stream - does async-copy fall back to sync if input pointers are not pinned?
-                e = hipErrorInvalidValue;
-            }
-			}
-			else {
+			} else {
 				ihipSyncCopy(stream, dst, src, sizeBytes, kind);
 			}
         }
