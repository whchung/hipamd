--- conflicted
+++ resolved
@@ -390,11 +390,7 @@
   
   # Generating the method for the API string, name and parameters
   f.write('\n')
-<<<<<<< HEAD
-  f.write('#if ENABLE_HIP_API_STRING\n')
-=======
   f.write('#if HIP_PROF_HIP_API_STRING\n')
->>>>>>> 808dae68
   f.write('#include <sstream>\n');
   f.write('#include <string>\n');
   f.write('// HIP API string method, method name and parameters\n')
@@ -415,11 +411,7 @@
   f.write('  };\n')
   f.write('  return strdup(oss.str().c_str());\n')
   f.write('};\n')
-<<<<<<< HEAD
-  f.write('#endif  // ENABLE_HIP_API_STRING\n')
-=======
   f.write('#endif  // HIP_PROF_HIP_API_STRING\n')
->>>>>>> 808dae68
   
   f.write('#endif  // _HIP_PROF_STR_H\n');
 
