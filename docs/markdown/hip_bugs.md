--- conflicted
+++ resolved
@@ -1,16 +1,9 @@
-<<<<<<< HEAD
-# HIP Bugs 
-<!-- toc -->
-
-- [Errors related to undefined reference to `__hcLaunchKernel__***__grid_launch_parm**`](#errors-related-to-undefined-reference-to-__hclaunchkernel____grid_launch_parm)
-=======
 # HIP Bugs
 
 <!-- toc -->
 
 - [Errors related to undefined reference to `__hcLaunchKernel__***__grid_launch_parm**`](#errors-related-to-undefined-reference-to-__hclaunchkernel____grid_launch_parm)
 - [Can't find kernels inside dynamic linked library](#cant-find-kernels-inside-dynamic-linked-library)
->>>>>>> fed03710
 - [What is the current limitation of HIP Generic Grid Launch method?](#what-is-the-current-limitation-of-hip-generic-grid-launch-method)
 - [Errors related to `no matching constructor`](#errors-related-to-no-matching-constructor)
 - [HIP is more restrictive in enforcing restrictions](#hip-is-more-restrictive-in-enforcing-restrictions)
@@ -50,15 +43,9 @@
 ```
 
 To correct, add the following flag to hcc or hipcc:
-<<<<<<< HEAD
-=======
 ```
 $ hipcc -Wl,-Bsymbolic ...
->>>>>>> fed03710
-```
-$ hipcc -Wl,-Bsymbolic ...
-```
-
+```
 
 Ensure there is no space in the "Wl,-Bsymbolic" option.
 
